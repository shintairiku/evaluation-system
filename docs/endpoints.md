# API Endpoints

## 1. Auth：認証・許可

### 1.1 サインイン (Clerk連携)

ユーザーがフロントエンドでClerkの認証に成功した後、Clerkが発行したJWTをこのエンドポイントに送信して、アプリケーションのセッションを確立します。バックエンドはJWTを検証し、対応するユーザーをデータベースで検索または作成（初回ログイン時）し、アプリケーション固有のアクセストークンを返します。

- **Path:** `POST /auth/signin`
- **Request Body:**
    ```json
    {
      "clerkToken": "string"
    }
    ```
- **Response Body:**
    ```json
    {
      "success": true,
      "data": {
        "user": {
          "id": "uuid",
          "employeeCode": "EMP001",
          "name": "山田 花子",
          "email": "hanako.yamada@shintairiku.jp",
          "employmentType": "employee",
          "department": {
            "id": "uuid",
            "name": "営業部"
          },
          "stage": {
            "id": "uuid",
            "name": "S2",
            "description": "中堅社員"
          },
          "roles": [
            {
              "id": 1,
              "name": "employee",
              "description": "一般従業員"
            },
            {
              "id": 2,
              "name": "manager",
              "description": "管理者"
            }
          ]
        },
        "accessToken": "string",
        "refreshToken": "string"
      }
    }
    ```

### 1.2 ユーザー情報取得

現在認証されているユーザーの詳細情報を取得します。
権限(`permissions`)リストは、バックエンド側で管理を行うことを想定。
フロント側に権限リストを見せるために、このエンドポイントにて`permissions`を返す。

- **Path:** `GET /auth/me`
- **Response Body:**
    ```json
    {
      "success": true,
      "data": {
        "user": {
          "id": "uuid",
          "employeeCode": "EMP001",
          "name": "山田 花子",
          "email": "yamada@shintairiku.jp",
          "employmentType": "employee",
          "status": "active",
          "department": {
            "id": "uuid",
            "name": "営業部",
            "description": "営業部門"
          },
          "stage": {
            "id": "uuid",
            "name": "S2",
            "description": "中堅社員"
          },
          "roles": [
            {
              "id": 1,
              "name": "employee",
              "description": "一般従業員"
            }
          ],
          "permissions": ["createGoal", "submitEvaluation"],
          "supervisor": {
            "id": "uuid",
            "name": "田中 部長"
          }
        }
      }
    }
    ```

### 1.3 トークン検証

現在のJWTトークンが有効かどうかを検証し、ユーザー情報を返します。フロントエンドがトークンの有効性を確認するために使用します。

- **Path:** `POST /auth/verify`
- **Request:** Bearer トークン (Authorization ヘッダー)
- **Response Body:**
    ```json
    {
      "valid": true,
      "user": {
        "id": "uuid",
        "email": "hanako.yamada@shintairiku.jp",
        "first_name": "花子",
        "last_name": "山田",
        "role": "employee"
      }
    }
    ```

### 1.4 ログアウト

- **Path:** `POST /auth/logout`
- **説明:** ユーザーセッションを終了します。バックエンドは、関連するアクセストークンまたはリフレッシュトークンを無効化します。

## 2. Clerk Webhooks

### 2.1 Clerkイベントハンドラ

ClerkからのWebhookを受け取り、ユーザーデータをデータベースと同期するための単一のエンドポイントです。このエンドポイントはClerkからの署名を検証して、リクエストの正当性を保証する必要があります。

- **Path:** `POST /webhooks/clerk`
- **処理するイベント:**
    - `user.created`: ユーザーがClerkに初めてサインアップしたときにトリガーされます（Google Workspace経由を含む）。ハンドラは、受け取った`clerk_user_id`とユーザー情報を使用して、アプリケーションの`users`テーブルに新しいレコードを作成します。
    - `user.updated`: Clerk上でユーザー情報（メールアドレスなど）が更新されたときにトリガーされます。ハンドラは、`users`テーブルの対応するレコードを更新します。
    - `user.deleted`: Clerkからユーザーが削除されたときにトリガーされます。ハンドラは、`users`テーブルの対応するユーザーを非アクティブ化、または物理削除します。

## 3. Users：ユーザー管理

### 3.1 ユーザー一覧取得

- **Path:** `GET /users`
- **アクセス可能なロール:** `admin`, `supervisor`, `viewer`
    - `admin`: 全てのユーザー情報を取得可能。
    - `supervisor`: 自身の管理下にある部下のユーザー情報を取得可能。クエリパラメータで部下以外を検索しようとした場合は空の結果を返すかエラーとする。
    - `viewer`: 自身に閲覧権限が付与されている部門のユーザー情報、または個別に閲覧権限が付与されているユーザー情報を取得可能。
- **Query Parameters:**
    - `page`: ページ番号（デフォルト: 1）
    - `limit`: 1ページあたりの件数（デフォルト: 20、最大: 100）
    - `search`: 検索キーワード（氏名、メール、社員コード）
    - `departmentId`: 部門IDでフィルタ
    - `employmentType`: 雇用形態でフィルタ（employee, parttime）
    - `roleId`: ロールIDでフィルタ（smallint）
    - `status`: ステータスでフィルタ（active, inactive）
    - `sortBy`: ソート項目（name, employeeCode, createdAt）
    - `sortOrder`: ソート順（asc, desc）
- **Response Body:**
    ```json
    {
      "success": true,
      "data": {
        "users": [
          {
            "id": "uuid",
            "clerkUserId": "user_2hJc6gC1fF9sE5tG8rA3bZ2dY4x",
            "employeeCode": "EMP001",
            "name": "山田 花子",
            "email": "hanako.yamada@shintairiku.jp",
            "employmentType": "employee",
            "status": "active",
            "department": {
              "id": "uuid",
              "name": "営業部"
            },
            "stage": {
              "id": "uuid",
              "name": "S2",
              "description": "中堅社員"
            },
            "roles": [
              {
                "id": 1,
                "name": "employee",
                "description": "一般従業員"
              }
            ],
            "supervisor": {
              "id": "uuid",
              "name": "田中 部長"
            },
            "lastLoginAt": "2024-01-27T10:30:00Z",
            "createdAt": "2024-01-15T09:00:00Z",
            "updatedAt": "2024-01-27T10:30:00Z"
          }
        ],
        "statistics": {
          "total": 147,
          "active": 142,
          "inactive": 5,
          "employee": 122,
          "parttime": 25,
          "newThisMonth": 8
        }
      },
      "meta": {
        "page": 1,
        "limit": 20,
        "total": 147,
        "totalPages": 8
      }
    }
    ```

### 3.2 ユーザー作成・招待

管理者が手動でユーザーを作成します。特に、会社のGoogle Workspaceアカウントを持たないパートタイム従業員などに使用します。この処理はClerkに招待状付きのユーザーを作成し、成功後に内部データベースにもユーザー情報を保存します。

- **Path:** `POST /users`
- **アクセス可能なロール:** `admin`
- **Request Body:**
    ```json
    {
      "employeeCode": "EMP002",
      "name": "鈴木 一郎",
      "email": "ichiro.suzuki@example.com",
      "employmentType": "parttime",
      "status": "active",
      "departmentId": "uuid",
      "stageId": "uuid",
      "jobTitle": "アルバイト",
      "roleIds": [3],
      "supervisorId": "uuid"
    }
    ```
- **処理フロー:**
    1. Clerk Backend APIを呼び出して、指定されたメールアドレスでユーザーを作成（招待）します。
    2. Clerkから返された`user.id` (`clerk_user_id`) を取得します。
    3. 受け取った`clerk_user_id`とリクエストのデータを使用して、`users`テーブルにレコードを作成します。
    4. Clerk APIを再度呼び出し、ユーザーの`publicMetadata`にロール（例: `{ "roles": [3] }`）を設定します。
- **Response Body:**
    ```json
    {
      "success": true,
      "data": {
        "user": {
          "id": "550e8400-e29b-41d4-a716-446655440001",
          "clerkUserId": "user_1yKc6gC1fA9sE5tG8rA3bZ2dY4z",
          "employeeCode": "EMP002",
          "name": "鈴木 一郎",
          "email": "ichiro.suzuki@example.com",
          "employmentType": "parttime",
          "status": "active",
          "jobTitle": "アルバイト",
          "department": {
            "id": "uuid",
            "name": "開発部"
          },
          "stage": {
            "id": "uuid",
            "name": "P1",
            "description": "パートタイム"
          },
          "roles": [
            {
              "id": 3,
              "name": "parttime",
              "description": "パートタイム従業員"
            }
          ],
          "supervisor": {
            "id": "uuid",
            "name": "佐藤 部長"
          },
          "createdAt": "2024-01-28T09:00:00Z",
          "updatedAt": "2024-01-28T09:00:00Z"
        }
      }
    }
    ```

### 3.3 ユーザー情報取得

- **Path:** `GET /users/{userId}`
- **アクセス可能なロール:**
    - `admin`: 指定した `userId` のユーザー情報を取得可能。
    - `supervisor`: 指定した `userId` が自身の管理下の部下である場合、情報を取得可能。
    - `viewer`: 指定した `userId` のユーザーに対して閲覧権限がある場合、情報を取得可能。
    - `employee`: `userId` が自身のIDである場合のみ、情報を取得可能。(このエンドポイントまたは `/auth/me` で対応)
- **拡張性＆UIへの考慮:**
    - ユーザーが登録されていた過去の評価期間のリストを取得。各評価期間のカードをクリックすることで、そのユーザーの評価期間中の目標、上司レビュー、自己評価、上司評価を表示する仕組みも導入可能。
- **Response Body:**
    ```json
    {
      "success": true,
      "data": {
        "user": {
          "id": "550e8400-e29b-41d4-a716-446655440000",
          "clerkUserId": "user_2hJc6gC1fF9sE5tG8rA3bZ2dY4x",
          "employeeCode": "EMP001",
          "name": "山田 花子",
          "email": "hanako.yamada@shintairiku.jp",
          "employmentType": "employee",
          "status": "active",
          "jobTitle": "主任",
          "department": {
            "id": "uuid",
            "name": "営業部",
            "description": "営業部門"
          },
          "stage": {
            "id": "uuid",
            "name": "S2",
            "description": "中堅社員"
          },
          "roles": [
            {
              "id": 1,
              "name": "employee",
              "description": "一般従業員"
            }
          ],
          "supervisor": {
            "id": "uuid",
            "name": "田中 部長",
            "email": "tanaka@shintairiku.jp"
          },
          "lastLoginAt": "2024-01-27T10:30:00Z",
          "createdAt": "2024-01-15T09:00:00Z",
          "updatedAt": "2024-01-27T10:30:00Z"
        }
      }
    }
    ```

### 3.4 ユーザー情報更新

管理者がユーザー情報を更新します。Google Workspaceからの自動同期が完全でない場合や、アプリケーション固有の情報を更新するために使用します。

- **Path:** `PUT /users/{userId}`
- **アクセス可能なロール:** `admin`
- **Request Body:**
    ```json
    {
      "name": "山田 花子",
      "email": "yamada.hanako@shintairiku.jp",
      "employeeCode": "EMP001",
      "employmentType": "employee",
      "status": "active",
      "departmentId": "uuid",
      "stageId": "uuid",
      "jobTitle": "主任",
      "roleIds": [1, 2],
      "supervisorId": "uuid"
    }
    ```
- **処理フロー:**
    1. データベース (`users`テーブル) の情報を更新します。
    2. もし `email` や `name` など、Clerkと同期すべき情報が変更された場合、Clerk Backend APIを呼び出してClerk上のユーザー情報も更新します。
    3. もし `roleIds` が変更された場合、Clerk APIを呼び出してユーザーの`publicMetadata`を更新します。
- **Response Body:**
    ```json
    {
      "success": true,
      "data": {
        "user": {
          "id": "550e8400-e29b-41d4-a716-446655440000",
          "clerkUserId": "user_2hJc6gC1fF9sE5tG8rA3bZ2dY4x",
          "employeeCode": "EMP001",
          "name": "山田 花子",
          "email": "yamada.hanako@shintairiku.jp",
          "employmentType": "employee",
          "status": "active",
          "jobTitle": "主任",
          "department": {
            "id": "uuid",
            "name": "営業部"
          },
          "stage": {
            "id": "uuid",
            "name": "S2",
            "description": "中堅社員"
          },
          "roles": [
            {
              "id": 1,
              "name": "employee",
              "description": "一般従業員"
            },
            {
              "id": 2,
              "name": "manager",
              "description": "管理者"
            }
          ],
          "supervisor": {
            "id": "uuid",
            "name": "田中 部長"
          },
          "updatedAt": "2024-01-28T14:30:00Z"
        }
      }
    }
    ```

### 3.5 ユーザー情報削除

管理者がユーザーを削除します。

- **Path:** `DELETE /users/{userId}`
- **アクセス可能なロール:** `admin`
- **処理フロー:**
    1. Clerk Backend APIを呼び出して、Clerkからユーザーを削除します。
    2. 内部データベースからユーザーレコードを削除、または非アクティブ化します。（Clerkの`user.deleted` Webhookに任せることも可能ですが、即時性を求めるならAPI側で直接処理する方が確実です）
- **Response Body:**
    ```json
    {
      "success": true,
      "data": {
        "message": "ユーザーが正常に削除されました",
        "deletedUserId": "550e8400-e29b-41d4-a716-446655440000",
        "deletedAt": "2024-01-28T15:00:00Z"
      }
    }
    ```

### 3.6 ユーザーの同期 (管理者用)

- **Path:** `POST /admin/users/sync-source`
- **説明:** 信頼できる情報源（Google Workspaceなど）からユーザー情報を取得し、アプリケーションのデータベースと同期します。主に、Clerkの自動同期から漏れたユーザーや、システム導入時に既存の全ユーザーを一度に同期するために管理者が使用します。
- **アクセス可能なロール:** `admin`
- **Request Body:**
    ```json
    {
      "source": "googleWorkspace"
    }
    ```
- **処理フロー:**
    1.  指定された`source`（Google Workspace）のAPIを呼び出し、ユーザーリストを取得します。
    2.  取得した各ユーザーについて、メールアドレスをキーにしてアプリケーションの`users`テーブルに存在するか確認します。
    3.  存在しないユーザーがいた場合、ClerkのBackend API (`clerk.users.create`) を使用してClerkにユーザーを作成します。
    4.  Clerkでのユーザー作成が成功すると、`user.created` Webhookがトリガーされ、アプリケーションのデータベースにも自動的にユーザーが追加されます。
    5.  処理結果（同期したユーザー数、失敗したユーザー数など）をレスポンスとして返します。
- **Response Body:**
    ```json
    {
      "success": true,
      "data": {
        "source": "googleWorkspace",
        "status": "completed",
        "newlyCreatedCount": 5,
        "syncedCount": 150,
        "failedCount": 0,
        "details": "Synchronization completed successfully."
      }
    }
    ```

## 4. Departments: 部門管理

### 4.1 部門一覧取得

- **Path:** `GET /departments`
- **アクセス可能なロール:**
    - `admin`: 全ての部門情報を取得可能。
    - `supervisor`: 自身の所属部門および管理下にある部門の情報を取得可能。
    - `viewer`: 自身に閲覧権限が付与されている部門の情報を取得可能。
    - `employee`: 自身の所属部門の情報を取得可能。
- **Response Body:**
    ```json
    {
      "success": true,
      "data": {
        "departments": [
          {
            "id": "uuid",
            "name": "営業部",
            "description": "営業部門",
            "memberCount": 45,
            "managerCount": 2,
            "createdAt": "2024-01-01T00:00:00Z",
            "updatedAt": "2024-01-01T00:00:00Z"
          }
        ]
      }
    }
    ```

### 4.2 部門作成

- **Path:** `POST /departments`
- **アクセス可能なロール:** `admin`
- **Request Body:**
    ```json
    {
      "name": "営業部",
      "description": "営業部門",
      "roleIds": [3, 5]
    }
    ```
- **Response Body:**
    ```json
    {
      "success": true,
      "data": {
        "department": {
          "id": "660e8400-e29b-41d4-a716-446655440000",
          "name": "営業部",
          "description": "営業部門",
          "roles": [
            {
              "id": 3,
              "name": "employee", 
              "description": "正社員"
            },
            {
              "id": 5,
              "name": "viewer",
              "description": "閲覧者"
            }
          ],
          "memberCount": 0,
          "createdAt": "2024-01-28T09:00:00Z",
          "updatedAt": "2024-01-28T09:00:00Z"
        }
      }
    }
    ```

### 4.3 各部門情報取得

- **Path:** `GET /departments/{departmentId}`
- **アクセス可能なロール:**
    - `admin`: 指定した `departmentId` の部門情報を取得可能。
    - `supervisor`: 指定した `departmentId` が自身の所属部門または管理下にある部門である場合、情報を取得可能。
    - `viewer`: 指定した `departmentId` の部門に対して閲覧権限がある場合、情報を取得可能。
    - `employee`: 指定した `departmentId` が自身の所属部門である場合、情報を取得可能。
- **Response Body:**
    ```json
    {
      "success": true,
      "data": {
        "department": {
          "id": "660e8400-e29b-41d4-a716-446655440000",
          "name": "営業部",
          "description": "営業部門",
          "roles": [
            {
              "id": 3,
              "name": "employee",
              "description": "正社員"
            },
            {
              "id": 5,
              "name": "viewer",
              "description": "閲覧者"
            }
          ],
          "memberCount": 45,
          "managerCount": 2,
          "managers": [
            {
              "id": "uuid",
              "name": "田中 部長",
              "employeeCode": "MGR001",
              "email": "tanaka@shintairiku.jp"
            },
            {
              "id": "uuid",
              "name": "佐藤 副部長",
              "employeeCode": "MGR002", 
              "email": "sato@shintairiku.jp"
            }
          ],
          "members": [
            {
              "id": "uuid",
              "name": "山田 花子",
              "employeeCode": "EMP001",
              "employmentType": "employee"
            },
            {
              "id": "uuid",
              "name": "佐藤 太郎",
              "employeeCode": "EMP002",
              "employmentType": "employee"
            }
          ],
          "createdAt": "2024-01-01T00:00:00Z",
          "updatedAt": "2024-01-15T10:00:00Z"
        }
      }
    }
    ```

### 4.4 部門情報更新

- **Path:** `PUT /departments/{departmentId}`
- **アクセス可能なロール:** `admin`
- **Request Body:**
    ```json
    {
      "name": "営業企画部",
      "description": "営業企画・戦略立案部門",
      "roleIds": [5]
    }
    ```
- **Response Body:**
    ```json
    {
      "success": true,
      "data": {
        "department": {
          "id": "660e8400-e29b-41d4-a716-446655440000",
          "name": "営業企画部",
          "description": "営業企画・戦略立案部門",
          "roles": [
            {
              "id": 5,
              "name": "viewer",
              "description": "閲覧者"
            }
          ],
          "memberCount": 45,
          "updatedAt": "2024-01-28T14:30:00Z"
        }
      },
      "meta": {
        "operation": "updated",
        "affectedRows": 1,
        "departmentRoleChanges": {
          "previousRoleIds": [3],
          "newRoleIds": [3, 5],
          "addedRoleIds": [5],
          "removedRoleIds": [],
          "affectedUsers": 45,
          "message": "部門の全メンバーに正社員、閲覧者ロールが適用されました"
        }
      }
    }
    ```

### 4.5 部門削除

- **Path:** `DELETE /departments/{departmentId}`
- **アクセス可能なロール:** `admin`
- **Response Body:**
    ```json
    {
      "success": true,
      "data": {
        "message": "部門が正常に削除されました",
        "deletedDepartmentId": "660e8400-e29b-41d4-a716-446655440000",
        "deletedAt": "2024-01-28T15:00:00Z",
        "transferredMembers": 45,
        "transferredManagers": 2
      }
    }
    ```

## 5. Role: 役割

### 5.1 役割一覧取得

- **Path:** `GET /admin/roles`
- **Response Body:**
    ```json
    {
      "success": true,
      "data": {
        "roles": [
          {
            "id": 1,
            "name": "admin",
            "description": "管理者"
          }
        ]
      }
    }
    ```

### 5.2 役割の作成

- **Path:** `POST /admin/roles`
- **Request Body:**
    ```json
    {
      "name": "teamLeader",
      "description": "チームリーダー"
    }
    ```
- **Response Body:**
    ```json
    {
      "success": true,
      "data": {
        "role": {
          "id": 5,
          "name": "teamLeader",
          "description": "チームリーダー",
          "userCount": 0,
          "createdAt": "2024-01-28T09:00:00Z"
        }
      }
    }
    ```

### 5.3 特定の役割情報の取得

- **Path:** `GET /admin/roles/{roleId}`
- **Response Body:**
    ```json
    {
      "success": true,
      "data": {
        "role": {
          "id": 1,
          "name": "admin",
          "description": "管理者",
          "userCount": 5,
          "createdAt": "2024-01-01T00:00:00Z",
          "updatedAt": "2024-01-15T10:00:00Z"
        }
      }
    }
    ```

### 5.4 役割の更新

- **Path:** `PUT /admin/roles/{roleId}`
- **Request Body:**
    ```json
    {
      "name": "seniorTeamLeader",
      "description": "シニアチームリーダー"
    }
    ```
- **Response Body:**
    ```json
    {
      "success": true,
      "data": {
        "role": {
          "id": 5,
          "name": "seniorTeamLeader",
          "description": "シニアチームリーダー",
          "userCount": 0,
          "updatedAt": "2024-01-28T14:30:00Z"
        }
      }
    }
    ```

### 5.5 役割の削除

- **Path:** `DELETE /admin/roles/{roleId}`
- **Response Body:**
    ```json
    {
      "success": true,
      "data": {
        "message": "ロールが正常に削除されました",
        "deletedRoleId": 5,
        "deletedAt": "2024-01-28T15:00:00Z",
        "affectedUsers": 0
      }
    }
    ```

## 6. Goals (目標管理)

### 6.1 自分の目標一覧取得

- **Path:** `GET /goals/me`
- **説明:** ログイン中のユーザーが指定した評価期間に紐づく自身の目標一覧を取得します。
- **Query Parameters:**
    - `periodId` (string, required): 評価期間のID。
- **Response Body:**
    ```json
    {
      "success": true,
      "data": {
        "goals": [
          {
            "id": "uuid",
            "userId": "uuid",
            "periodId": "uuid",
            "goalCategoryId": 1,
            "targetData": {
              "performanceGoalType": "quantitative",
              "specificGoalText": "新規顧客獲得数を前期比150%にする",
              "achievementCriteriaText": "CRMシステム上で確認できる新規契約顧客数が、指定期間内に目標数を達成した場合。",
              "meansMethodsText": "週次のターゲットリスト見直し会議を実施。新しいマーケティングチャネルを試験導入。"
            },
            "weight": 25,
            "status": "draft",
            "approvedBy": null,
            "approvedAt": null,
            "category": {
              "id": 1,
              "name": "業績目標"
            },
            "createdAt": "2024-01-15T09:00:00Z",
            "updatedAt": "2024-01-15T09:00:00Z"
          },
          {
            "id": "uuid",
            "userId": "uuid",
            "periodId": "uuid",
            "goalCategoryId": 2,
            "targetData": {
              "competencyId": "aaaaaaaa-bbbb-cccc-dddd-111111111111",
              "actionPlan": "チームメンバーとの1on1を月2回実施し、個別のキャリア開発支援を行う"
            },
            "weight": 100,
            "status": "pending_approval",
            "approvedBy": null,
            "approvedAt": null,
            "category": {
              "id": 2,
              "name": "コンピテンシー目標"
            },
            "competency": {
              "id": "aaaaaaaa-bbbb-cccc-dddd-111111111111",
              "name": "チームワーク・協調性",
              "description": "チーム内での協調性と連携能力"
            },
            "createdAt": "2024-01-15T10:00:00Z",
            "updatedAt": "2024-01-15T10:00:00Z"
          }
        ]
      }
    }
    ```

### 6.2 目標作成

- **Path:** `POST /goals`
<<<<<<< HEAD
- **説明:** 新しい目標を作成します。ユーザーは業績目標（goalCategoryId: 1）とコンピテンシー目標（goalCategoryId: 2）のみ作成可能。コアバリュー目標（goalCategoryId: 3）はシステムにより自動作成されます。ユーザーのボタン操作により：「下書き保存」→ `status: "draft"`、「最終提出」→ `status: "pending_approval"`
- **Request Body (業績目標の場合 - goalCategoryId: 1):**
    ```json
    {
      "periodId": "550e8400-e29b-41d4-a716-446655440000",
      "goalCategoryId": 1,
      "weight": 30.0, // 同一ユーザー・期間・目標カテゴリ(goalCategoryId==1)内の合計が100%になる必要がある
      "status": "draft",  // "draft" (下書き保存) または "pending_approval" (最終提出)
      "performanceGoalType": "quantitative",
      "specificGoalText": "第4四半期売上目標達成",
      "achievementCriteriaText": "前年同期比110%の売上達成",
      "meansMethodsText": "新規顧客開拓とアップセル施策の実行"
    }
    ```
- **Request Body (コンピテンシー目標の場合 - goalCategoryId: 2):**
    ```json
    {
      "periodId": "550e8400-e29b-41d4-a716-446655440000",
=======
- **説明:** 新しい目標を作成します。ユーザーは業績目標（goalCategoryId: 1）とコンピテンシー目標（goalCategoryId: 2）のみ作成可能。コアバリュー目標（goalCategoryId: 3）はシステムにより自動作成されます。ユーザーのボタン操作により：「下書き保存」→ `status: "draft"`、「最終提出」→ `status: "pending_approval"
`
- **Request Body (業績目標の場合 - goalCategoryId: 1):**
    ```json
    {
      "periodId": "550e8400-e29b-41d4-a716-446655440000",
      "goalCategoryId": 1,
      "weight": 30.0, // 同一ユーザー・期間・目標カテゴリ(goalCategoryId==1)内の合計が100%になる必要がある
      "status": "draft",  // "draft" (下書き保存) または "pending_approval" (最終提出)
      "performanceGoalType": "quantitative",
      "specificGoalText": "第4四半期売上目標達成",
      "achievementCriteriaText": "前年同期比110%の売上達成",
      "meansMethodsText": "新規顧客開拓とアップセル施策の実行"
    }
    ```
- **Request Body (コンピテンシー目標の場合 - goalCategoryId: 2):**
    ```json
    {
      "periodId": "550e8400-e29b-41d4-a716-446655440000",
>>>>>>> 2a9919e0
      "goalCategoryId": 2,
      "weight": 100.0,  // 自動で100%を設定
      "status": "pending_approval",  // "draft" (下書き保存) または "pending_approval" (最終提出)
      "competencyId": "660e8400-e29b-41d4-a716-446655440001",
      "actionPlan": "チームメンバーとの1on1を月2回実施し、個別のキャリア開発支援を行う"
<<<<<<< HEAD
=======
    }
    ```
- **Response Body (業績目標の場合):**
    ```json
    {
      "success": true,
      "data": {
        "goal": {
          "id": "550e8400-e29b-41d4-a716-446655440000",
          "userId": "123e4567-e89b-12d3-a456-426614174000",
          "periodId": "550e8400-e29b-41d4-a716-446655440000",
          "goalCategoryId": 1,
          "targetData": {
            "performanceGoalType": "quantitative",
            "specificGoalText": "第4四半期売上目標達成",
            "achievementCriteriaText": "前年同期比110%の売上達成",
            "meansMethodsText": "新規顧客開拓とアップセル施策の実行"
          },
          "weight": 30.0,
          "status": "draft",
          "approvedBy": null,
          "approvedAt": null,
          "category": {
            "id": 1,
            "name": "業績目標",
            "description": "売上や成果に関する目標"
          },
          "createdAt": "2024-01-15T09:00:00Z",
          "updatedAt": "2024-01-15T09:00:00Z"
        }
      }
    }
    ```
- **Response Body (コンピテンシー目標の場合):**
    ```json
    {
      "success": true,
      "data": {
        "goal": {
          "id": "550e8400-e29b-41d4-a716-446655440000",
          "userId": "123e4567-e89b-12d3-a456-426614174000",
          "periodId": "550e8400-e29b-41d4-a716-446655440000",
          "goalCategoryId": 2,
          "targetData": {
            "competencyId": "660e8400-e29b-41d4-a716-446655440001",
            "actionPlan": "チームメンバーとの1on1を月2回実施し、個別のキャリア開発支援を行う"
          },
          "weight": 100.0,
          "status": "pending_approval",
          "approvedBy": null,
          "approvedAt": null,
          "category": {
            "id": 2,
            "name": "コンピテンシー目標",
            "description": "能力開発・スキル向上に関する目標"
          },
          "competency": {
            "id": "660e8400-e29b-41d4-a716-446655440001",
            "name": "チームワーク・協調性",
            "description": "チーム内での協調性と連携能力"
          },
          "createdAt": "2024-01-15T10:00:00Z",
          "updatedAt": "2024-01-15T10:00:00Z"
        }
      }
>>>>>>> 2a9919e0
    }
    ```


### 6.3 目標更新

- **Path:** `PUT /goals/{goalId}`
- **説明:** 目標の内容を更新。ユーザーのボタン操作により：「下書き保存」→ `status: "draft"`、「最終提出」→ `status: "pending_approval"`
- **Request Body (業績目標の場合):**
    ```json
    {
      "weight": 35.0,
      "status": "pending_approval",  // "draft" (下書き保存) または "pending_approval" (最終提出)
      "performanceGoalType": "qualitative", 
      "specificGoalText": "顧客満足度向上プロジェクト完成",
      "achievementCriteriaText": "顧客満足度スコア85%以上達成",
      "meansMethodsText": "顧客フィードバック収集システムの導入と改善提案の実行"
    }
    ```
- **Request Body (コンピテンシー目標の場合):**
    ```json
    {
      "weight": 20.0,
      "status": "draft",  // "draft" (下書き保存) または "pending_approval" (最終提出)
      "competencyId": "660e8400-e29b-41d4-a716-446655440002",
      "actionPlan": "プロジェクトマネジメント研修受講とチーム内での実践"
    }
    ```
- **Response Body:**
    ```json
    {
      "success": true,
      "data": {
        "goal": {
          "id": "550e8400-e29b-41d4-a716-446655440000",
          "userId": "123e4567-e89b-12d3-a456-426614174000",
          "periodId": "550e8400-e29b-41d4-a716-446655440000",
          "goalCategoryId": 1,
          "targetData": {
            "performanceGoalType": "qualitative",
            "specificGoalText": "顧客満足度向上プロジェクト完成",
            "achievementCriteriaText": "顧客満足度スコア85%以上達成",
            "meansMethodsText": "顧客フィードバック収集システムの導入と改善提案の実行"
          },
          "weight": 35.0,
          "status": "pending_approval",
          "approvedBy": null,
          "approvedAt": null,
          "category": {
            "id": 1,
            "name": "業績目標",
            "description": "売上や成果に関する目標"
          },
          "createdAt": "2024-01-15T09:00:00Z",
          "updatedAt": "2024-01-16T14:30:00Z"
        }
      }
    }
    ```


### 6.4 目標削除

- **Path:** `DELETE /goals/{goalId}`
- **説明:** 目標を削除する
- **Response Body:**
    ```json
    {
      "success": true,
      "data": {
        "message": "目標が正常に削除されました",
        "deletedGoalId": "550e8400-e29b-41d4-a716-446655440000",
        "deletedAt": "2024-01-16T15:00:00Z"
      }
    }
    ```

## 7. Goal Categories (目標カテゴリ管理)

### 7.1 目標カテゴリ一覧取得

- **Path:** `GET /goal-categories`
- **アクセス可能なロール:** `admin`, `supervisor`, `viewer`, `employee`
- **Response Body:**
    ```json
    {
      "success": true,
      "data": {
        "categories": [
          {
            "id": 1,
            "name": "業績目標",
            "description": "売上や成果に関する目標",
            "displayOrder": 1,
            "isActive": true,
            "createdAt": "2024-01-01T00:00:00Z",
            "updatedAt": "2024-01-01T00:00:00Z"
          },
          {
            "id": 2,
            "name": "能力開発目標",
            "description": "スキルアップや研修に関する目標",
            "displayOrder": 2,
            "isActive": true,
            "createdAt": "2024-01-01T00:00:00Z",
            "updatedAt": "2024-01-01T00:00:00Z"
          }
        ]
      }
    }
    ```

### 7.2 目標カテゴリ作成

- **Path:** `POST /goal-categories`
- **アクセス可能なロール:** `admin`
- **Request Body:**
    ```json
    {
      "name": "チームワーク目標",
      "description": "協調性やチームへの貢献に関する目標",
      "displayOrder": 3,
      "isActive": true
    }
    ```
- **Response Body:**
    ```json
    {
      "success": true,
      "data": {
        "category": {
          "id": 3,
          "name": "チームワーク目標",
          "description": "協調性やチームへの貢献に関する目標",
          "displayOrder": 3,
          "isActive": true,
          "createdAt": "2024-06-16T09:00:00Z",
          "updatedAt": "2024-06-16T09:00:00Z"
        }
      }
    }
    ```

### 7.3 目標カテゴリ更新

- **Path:** `PUT /goal-categories/{categoryId}`
- **アクセス可能なロール:** `admin`
- **Request Body:**
    ```json
    {
      "name": "チームワーク・協調性目標",
      "description": "協調性やチームへの貢献、リーダーシップに関する目標",
      "displayOrder": 3,
      "isActive": true
    }
    ```
- **Response Body:**
    ```json
    {
      "success": true,
      "data": {
        "category": {
          "id": 3,
          "name": "チームワーク・協調性目標",
          "description": "協調性やチームへの貢献、リーダーシップに関する目標",
          "displayOrder": 3,
          "isActive": true,
          "createdAt": "2024-06-16T09:00:00Z",
          "updatedAt": "2024-06-16T14:30:00Z"
        }
      }
    }
    ```

### 7.4 目標カテゴリ削除

- **Path:** `DELETE /goal-categories/{categoryId}`
- **アクセス可能なロール:** `admin`
- **Response Body:**
    ```json
    {
      "success": true,
      "data": {
        "message": "目標カテゴリが正常に削除されました",
        "deletedCategoryId": 3,
        "deletedAt": "2024-06-16T15:00:00Z"
      }
    }
    ```

## 8. Supervisor (Goal) Reviews (上司による目標レビュー)

### 8.1 目標レビュー一覧取得

- **Path:** `GET /supervisor-reviews`
- **アクセス可能なロール:**
    - `admin`: 全ての目標レビューを取得可能
    - `supervisor`: 自身が上司として行ったレビュー、または自身の部下に関するレビューを取得可能
    - `employee`: 自身の目標に対するレビューのみ取得可能
- **Query Parameters:**
    - `goalId`: 特定の目標に対するレビューを取得
    - `periodId`: 特定の評価期間のレビューを取得
    - `userId`: 特定のユーザーに対するレビューを取得（管理者・上司のみ）
    - `action`: アクションでフィルタ（APPROVED, REJECTED, PENDING）
- **Response Body:**
    ```json
    {
      "success": true,
      "data": {
        "reviews": [
          {
            "id": "uuid",
            "goalId": "uuid",
            "periodId": "uuid",
            "action": "APPROVED",
            "status": "submitted",
            "goal": {
              "id": "uuid",
              "goalCategoryId": 1,
              "targetData": {
                "performanceGoalType": "quantitative",
                "specificGoalText": "新規顧客獲得数を前期比150%にする",
                "achievementCriteriaText": "CRMシステム上で確認できる新規契約顧客数が、指定期間内に目標数を達成した場合。",
                "meansMethodsText": "週次のターゲットリスト見直し会議を実施。新しいマーケティングチャネルを試験導入。"
              },
              "weight": 25,
              "category": {
                "id": 1,
                "name": "業績目標"
              }
            },
            "supervisor": {
              "id": "uuid",
              "name": "田中 部長"
            },
            "employee": {
              "id": "uuid",
              "name": "山田 花子"
            },
            "reviewedAt": "2024-06-15T14:30:00Z",
            "updatedAt": "2024-06-15T14:30:00Z"
          }
        ]
      }
    }
    ```

### 8.2 目標レビュー詳細取得

- **Path:** `GET /supervisor-reviews/{reviewId}`
- **アクセス可能なロール:**
    - `admin`: 全てのレビュー詳細を取得可能
    - `supervisor`: 自身が作成したレビュー、または自身の部下に関するレビュー詳細を取得可能
    - `employee`: 自身の目標に対するレビュー詳細のみ取得可能
- **Response Body:**
    ```json
    {
      "success": true,
      "data": {
        "review": {
          "id": "990e8400-e29b-41d4-a716-446655440000",
          "goalId": "uuid",
          "periodId": "uuid",
          "supervisorId": "uuid",
          "action": "APPROVED",
          "comment": "目標設定が適切で、達成に向けた具体的な計画も明確に示されている。承認します。",
          "status": "submitted",
          "goal": {
            "id": "uuid",
            "goalCategoryId": 1,
            "targetData": {
              "performanceGoalType": "quantitative",
              "specificGoalText": "新規顧客獲得数を前期比150%にする",
              "achievementCriteriaText": "CRMシステム上で確認できる新規契約顧客数が、指定期間内に目標数を達成した場合。見込み客リストからの転換率も参考指標とする。",
              "meansMethodsText": "週次のターゲットリスト見直し会議を実施。新しいマーケティングチャネル（例: SNS広告）を試験導入。既存顧客への紹介キャンペーンを展開。"
            },
            "weight": 25,
            "status": "approved",
            "category": {
              "id": 1,
              "name": "業績目標",
              "description": "売上や成果に関する目標"
            },
            "createdAt": "2024-04-01T09:00:00Z",
            "updatedAt": "2024-06-15T14:30:00Z"
          },
          "period": {
            "id": "uuid",
            "name": "2024年度 第1四半期評価",
            "startDate": "2024-04-01",
            "endDate": "2024-06-30"
          },
          "supervisor": {
            "id": "uuid",
            "name": "田中 部長",
            "employeeCode": "MGR001",
            "email": "tanaka@shintairiku.jp",
            "department": {
              "id": "uuid",
              "name": "営業部"
            }
          },
          "employee": {
            "id": "uuid",
            "name": "山田 花子",
            "employeeCode": "EMP001",
            "email": "hanako.yamada@shintairiku.jp",
            "department": {
              "id": "uuid",
              "name": "営業部"
            },
            "stage": {
              "id": "uuid",
              "name": "S2",
              "description": "中堅社員"
            }
          },
          "createdAt": "2024-06-15T09:00:00Z",
          "updatedAt": "2024-06-15T14:30:00Z",
          "reviewedAt": "2024-06-15T14:30:00Z"
        }
      }
    }
    ```

### 8.3 目標レビュー作成

- **Path:** `POST /supervisor-reviews`
- **アクセス可能なロール:** `admin`, `supervisor`
- **Request Body:**
    ```json
    {
      "goalId": "uuid",
      "periodId": "uuid",
      "action": "APPROVED",
      "comment": "目標設定が適切で、達成に向けた具体的な計画も明確に示されている。承認します。",
      "status": "draft"
    }
    ```
- **Response Body:**
    ```json
    {
      "success": true,
      "data": {
        "review": {
          "id": "990e8400-e29b-41d4-a716-446655440000",
          "goalId": "uuid",
          "periodId": "uuid",
          "supervisorId": "uuid",
          "action": "APPROVED",
          "comment": "目標設定が適切で、達成に向けた具体的な計画も明確に示されている。承認します。",
          "status": "draft",
          "createdAt": "2024-06-16T09:00:00Z",
          "updatedAt": "2024-06-16T09:00:00Z"
        }
      }
    }
    ```

### 8.4 目標レビュー更新

- **Path:** `PUT /supervisor-reviews/{reviewId}`
- **アクセス可能なロール:**
    - `admin`: 全てのレビューを更新可能
    - `supervisor`: 自身が作成したレビューのみ更新可能
- **Request Body:**
    ```json
    {
      "action": "REJECTED",
      "comment": "目標設定が曖昧で測定可能性に欠けます。より具体的な数値目標と達成基準を設定してください。",
      "status": "submitted"
    }
    ```
- **Response Body:**
    ```json
    {
      "success": true,
      "data": {
        "review": {
          "id": "990e8400-e29b-41d4-a716-446655440000",
          "goalId": "uuid",
          "periodId": "uuid",
          "supervisorId": "uuid",
          "action": "REJECTED",
          "comment": "目標設定が曖昧で測定可能性に欠けます。より具体的な数値目標と達成基準を設定してください。",
          "status": "submitted",
          "createdAt": "2024-06-16T09:00:00Z",
          "updatedAt": "2024-06-16T14:30:00Z",
          "reviewedAt": "2024-06-16T14:30:00Z"
        }
      }
    }
    ```

### 8.5 目標レビュー削除

- **Path:** `DELETE /supervisor-reviews/{reviewId}`
- **アクセス可能なロール:**
    - `admin`: 全てのレビューを削除可能
    - `supervisor`: 自身が作成したレビューのみ削除可能
- **Response Body:**
    ```json
    {
      "success": true,
      "data": {
        "message": "目標レビューが正常に削除されました",
        "deletedReviewId": "990e8400-e29b-41d4-a716-446655440000",
        "deletedAt": "2024-06-16T15:00:00Z"
      }
    }
    ```

## 9. Self Assessments (自己評価)

### 9.1 自己評価一覧取得

- **Path:** `GET /self-assessments`
- **アクセス可能なロール:**
    - `admin`: 全ての自己評価を取得可能
    - `supervisor`: 自身の部下の自己評価を取得可能
    - `employee`: 自身の自己評価のみ取得可能
- **Query Parameters:**
    - `goalId`: 特定の目標に対する自己評価を取得
    - `periodId`: 特定の評価期間の自己評価を取得
    - `userId`: 特定のユーザーの自己評価を取得（管理者・上司のみ）
    - `status`: ステータスでフィルタ（draft, submitted）
- **Response Body:**
    ```json
    {
      "success": true,
      "data": {
        "assessments": [
          {
            "id": "uuid",
            "goalId": "uuid",
            "selfRating": 4,
            "status": "submitted",
            "goal": {
              "id": "uuid",
              "title": "第1四半期売上目標達成"
            },
            "employee": {
              "id": "uuid",
              "name": "山田 花子"
            },
            "submittedAt": "2024-06-14T09:00:00Z",
            "updatedAt": "2024-06-14T09:00:00Z"
          }
        ]
      }
    }
    ```

### 9.2 自己評価詳細取得

- **Path:** `GET /self-assessments/{assessmentId}`
- **アクセス可能なロール:**
    - `admin`: 全ての自己評価詳細を取得可能
    - `supervisor`: 自身の部下の自己評価詳細を取得可能
    - `employee`: 自身の自己評価詳細のみ取得可能
- **Response Body:**
    ```json
    {
      "success": true,
      "data": {
        "assessment": {
          "id": "990e8400-e29b-41d4-a716-446655440000",
          "goalId": "uuid",
          "employeeId": "uuid",
          "selfRating": 4,
          "selfComment": "新規顧客開拓で目標の85%を達成。残り期間で100%達成を目指している。具体的には、A社との契約締結により大幅な売上増を実現。今後はB社、C社との商談を進める予定。",
          "status": "submitted",
          "goal": {
            "id": "uuid",
            "goalCategoryId": 1,
            "targetData": {
              "performanceGoalType": "quantitative",
              "specificGoalText": "新規顧客獲得数を前期比150%にする",
              "achievementCriteriaText": "CRMシステム上で確認できる新規契約顧客数が、指定期間内に目標数を達成した場合。見込み客リストからの転換率も参考指標とする。",
              "meansMethodsText": "週次のターゲットリスト見直し会議を実施。新しいマーケティングチャネル（例: SNS広告）を試験導入。既存顧客への紹介キャンペーンを展開。"
            },
            "weight": 25,
            "status": "approved",
            "category": {
              "id": 1,
              "name": "業績目標",
              "description": "売上や成果に関する目標"
            },
            "period": {
              "id": "uuid",
              "name": "2024年度 第1四半期評価",
              "startDate": "2024-04-01",
              "endDate": "2024-06-30"
            }
          },
          "employee": {
            "id": "uuid",
            "name": "山田 花子",
            "employeeCode": "EMP001",
            "email": "hanako.yamada@shintairiku.jp",
            "department": {
              "id": "uuid",
              "name": "営業部"
            },
            "stage": {
              "id": "uuid",
              "name": "S2",
              "description": "中堅社員"
            }
          },
          "supervisorFeedback": {
            "id": "uuid",
            "rating": 4,
            "comment": "目標達成に向けて順調に進捗している。",
            "status": "submitted",
            "submittedAt": "2024-06-15T14:30:00Z"
          },
          "createdAt": "2024-06-10T09:00:00Z",
          "updatedAt": "2024-06-14T09:00:00Z",
          "submittedAt": "2024-06-14T09:00:00Z"
        }
      }
    }
    ```

### 9.3 自己評価作成

- **Path:** `POST /self-assessments`
- **アクセス可能なロール:** `admin`, `supervisor`, `employee`

- **説明:** 特定の目標に対する自己評価を作成
- **Request Body:**
    ```json
    {
      "goalId": "string",
      "periodId": "string",
      "selfRating": "number",
      "selfComment": "string",
      "status": "draft"
    }
    ```
- **Response Body:**
    ```json
    {
      "success": true,
      "data": {
        "assessment": {
          "id": "990e8400-e29b-41d4-a716-446655440000",
          "goalId": "uuid",
          "periodId": "uuid",
          "employeeId": "uuid",
          "selfRating": 4,
          "selfComment": "新規顧客開拓で目標の85%を達成。残り期間で100%達成を目指している。",
          "status": "draft",
          "createdAt": "2024-06-14T09:00:00Z",
          "updatedAt": "2024-06-14T09:00:00Z"
        }
      }
    }
    ```

### 9.4 自己評価更新

- **Path:** `PUT /self-assessments/{assessmentId}`
- **アクセス可能なロール:**
    - `admin`: 全ての自己評価を更新可能
    - `employee`: 自身の自己評価のみ更新可能
- **説明:** 自己評価の内容を更新します。**下書き保存**と**提出**にも使用
  - **下書き保存:** `status` に `draft` を指定

  - **提出:** `status` に `submitted` を指定
- **Request Body:**
    ```json
    {
      "selfRating": "number",
      "selfComment": "string",
      "status": "submitted"
    }
    ```
- **Response Body:**
    ```json
    {
      "success": true,
      "data": {
        "assessment": {
          "id": "990e8400-e29b-41d4-a716-446655440000",
          "goalId": "uuid",
          "periodId": "uuid",
          "employeeId": "uuid",
          "selfRating": 4,
          "selfComment": "新規顧客開拓で目標の85%を達成。残り期間で100%達成を目指している。",
          "status": "submitted",
          "createdAt": "2024-06-14T09:00:00Z",
          "updatedAt": "2024-06-14T15:00:00Z",
          "submittedAt": "2024-06-14T15:00:00Z"
        }
      }
    }
    ```

### 9.5 自己評価削除

- **Path:** `DELETE /self-assessments/{assessmentId}`
- **アクセス可能なロール:**
    - `admin`: 全ての自己評価を削除可能
    - `employee`: 自身の下書き状態の自己評価のみ削除可能（提出済みは削除不可）
- **Response Body:**
    ```json
    {
      "success": true,
      "data": {
        "message": "自己評価が正常に削除されました",
        "deletedAssessmentId": "990e8400-e29b-41d4-a716-446655440000",
        "deletedAt": "2024-06-16T15:00:00Z"
      }
    }
    ```

## 10. Evaluation Periods (評価期間管理)

### 10.1 評価期間一覧取得

- **Path:** `GET /evaluation-periods`
- **アクセス可能なロール:** `admin`, `supervisor`, `viewer`, `employee`
- **Query Parameters:**
    - `page`: ページ番号（デフォルト: 1）
    - `limit`: 1ページあたりの件数（デフォルト: 20、最大: 100）
    - `status`: ステータスでフィルタ（active, upcoming, completed）
    - `sortBy`: ソート項目（startDate, endDate, createdAt）
    - `sortOrder`: ソート順（asc, desc）
- **Response Body:**
    ```json
    {
      "success": true,
      "data": {
        "periods": [
          {
            "id": "uuid",
            "name": "2024年度 第1四半期評価",
            "periodType": "quarterly",
            "description": "2024年度第1四半期の人事評価期間",
            "startDate": "2024-04-01",
            "endDate": "2024-06-30",
            "goalSubmissionDeadline": "2024-04-07",
            "evaluationDeadline": "2024-06-30",
            "status": "active",
            "createdAt": "2024-03-15T09:00:00Z",
            "updatedAt": "2024-04-01T09:00:00Z"
          }
        ]
      },
      "meta": {
        "page": 1,
        "limit": 20,
        "total": 4,
        "totalPages": 1
      }
    }
    ```

### 10.2 評価期間作成

- **Path:** `POST /evaluation-periods`
- **アクセス可能なロール:** `admin`
- **Request Body:**
    ```json
    {
      "name": "2024年度 第2四半期評価",
      "periodType": "quarterly",
      "description": "2024年度第2四半期の人事評価期間",
      "startDate": "2024-07-01",
      "endDate": "2024-09-30",
      "goalSubmissionDeadline": "2024-07-07",
      "evaluationDeadline": "2024-09-30"
    }
    ```
- **Response Body:**
    ```json
    {
      "success": true,
      "data": {
        "period": {
          "id": "770e8400-e29b-41d4-a716-446655440000",
          "name": "2024年度 第2四半期評価",
          "periodType": "quarterly",
          "description": "2024年度第2四半期の人事評価期間",
          "startDate": "2024-07-01",
          "endDate": "2024-09-30",
          "goalSubmissionDeadline": "2024-07-07",
          "evaluationDeadline": "2024-09-30",
          "status": "upcoming",
          "createdAt": "2024-06-15T09:00:00Z",
          "updatedAt": "2024-06-15T09:00:00Z"
        }
      }
    }
    ```

### 10.3 評価期間詳細取得

- **Path:** `GET /evaluation-periods/{periodId}`
- **アクセス可能なロール:** `admin`, `supervisor`, `viewer`, `employee`
- **補足:**他のテーブルとの連携を追う場合には、`period`の`id`を使用して、`GET /goals?periodId={periodId}`などで他のテーブルを取得可能。例えば、`Get goals?periodId={periodId},...`で目標のドラフト数、提出数、承認待ち数、承認数、差し戻し数なども取得可能。
- **Response Body:**
    ```json
    {
      "success": true,
      "data": {
        "period": {
          "id": "770e8400-e29b-41d4-a716-446655440000",
          "name": "2024年度 第1四半期評価",
          "periodType": "quarterly",
          "description": "2024年度第1四半期の人事評価期間",
          "startDate": "2024-04-01",
          "endDate": "2024-06-30",
          "goalSubmissionDeadline": "2024-04-07",
          "evaluationDeadline": "2024-06-30",
          "status": "active",
          "createdAt": "2024-03-15T09:00:00Z",
          "updatedAt": "2024-04-01T09:00:00Z"
        }
      }
    }
    ```

### 10.4 評価期間更新

- **Path:** `PUT /evaluation-periods/{periodId}`
- **アクセス可能なロール:** `admin`
- **Request Body:**
    ```json
    {
      "name": "2024年度 第1四半期評価（更新）",
      "description": "2024年度第1四半期の人事評価期間（更新版）",
      "startDate": "2024-04-01",
      "endDate": "2024-06-30",
      "status": "active"
    }
    ```
- **Response Body:**
    ```json
    {
      "success": true,
      "data": {
        "period": {
          "id": "770e8400-e29b-41d4-a716-446655440000",
          "name": "2024年度 第1四半期評価（更新）",
          "periodType": "quarterly",
          "description": "2024年度第1四半期の人事評価期間（更新版）",
          "startDate": "2024-04-01",
          "endDate": "2024-06-30",
          "goalSubmissionDeadline": "2024-04-07",
          "evaluationDeadline": "2024-06-30",
          "status": "active",
          "createdAt": "2024-03-15T09:00:00Z",
          "updatedAt": "2024-06-16T14:30:00Z"
        }
      }
    }
    ```

### 10.5 評価期間削除

- **Path:** `DELETE /evaluation-periods/{periodId}`
- **アクセス可能なロール:** `admin`
- **Response Body:**
    ```json
    {
      "success": true,
      "data": {
        "message": "評価期間が正常に削除されました",
        "deletedPeriodId": "770e8400-e29b-41d4-a716-446655440000",
        "deletedAt": "2024-06-16T15:00:00Z"
      }
    }
    ```

## 11. Supervisor Feedback for Employee's Assessment (上司フィードバック)

### 11.1 上司フィードバック一覧取得

- **Path:** `GET /supervisor-feedback`
- **アクセス可能なロール:**
    - `admin`: 全ての上司フィードバックを取得可能
    - `supervisor`: 自身が上司として与えたフィードバック、または自身の部下に関するフィードバックを取得可能
    - `employee`: 自身の自己評価に対するフィードバックのみ取得可能
- **Query Parameters:**
    - `selfAssessmentId`: 特定の自己評価に対するフィードバックを取得
    - `periodId`: 特定の評価期間のフィードバックを取得
    - `userId`: 特定のユーザーに対するフィードバックを取得（管理者・上司のみ）
- **Response Body:**
    ```json
    {
      "success": true,
      "data": {
        "feedback": [
          {
            "id": "uuid",
            "selfAssessmentId": "uuid",
            "periodId": "uuid",
            "rating": 4,
            "status": "submitted",
            "selfAssessment": {
              "id": "uuid",
              "goal": {
                "id": "uuid",
                "goalCategoryId": 1,
                "targetData": {
                  "performanceGoalType": "quantitative",
                  "specificGoalText": "新規顧客獲得数を前期比150%にする",
                  "achievementCriteriaText": "CRMシステム上で確認できる新規契約顧客数が、指定期間内に目標数を達成した場合。見込み客リストからの転換率も参考指標とする。",
                  "meansMethodsText": "週次のターゲットリスト見直し会議を実施。新しいマーケティングチャネル（例: SNS広告）を試験導入。既存顧客への紹介キャンペーンを展開。"
                },
                "weight": 25,
                "status": "approved",
                "category": {
                  "id": 1,
                  "name": "業績目標"
                }
              }
            },
            "supervisor": {
              "id": "uuid",
              "name": "田中 部長"
            },
            "employee": {
              "id": "uuid",
              "name": "山田 花子"
            },
            "updatedAt": "2024-06-15T14:30:00Z"
          }
        ]
      }
    }
    ```

### 11.2 上司フィードバック詳細取得

- **Path:** `GET /supervisor-feedback/{feedbackId}`
- **アクセス可能なロール:**
    - `admin`: 全てのフィードバック詳細を取得可能
    - `supervisor`: 自身が作成したフィードバック、または自身の部下に関するフィードバック詳細を取得可能
    - `employee`: 自身の自己評価に対するフィードバック詳細のみ取得可能
- **Response Body:**
    ```json
    {
      "success": true,
      "data": {
        "feedback": {
          "id": "880e8400-e29b-41d4-a716-446655440000",
          "selfAssessmentId": "uuid",
          "periodId": "uuid",
          "supervisorId": "uuid",
          "rating": 4,
          "comment": "目標達成に向けて順調に進捗している。特に営業活動の質が向上しており、クライアントからの評価も高い。次四半期に向けては、新規開拓にも力を入れてほしい。",
          "status": "submitted",
          "selfAssessment": {
            "id": "uuid",
            "selfRating": 4,
            "selfComment": "新規顧客開拓で目標の85%を達成。残り期間で100%達成を目指している。",
            "status": "submitted",
            "submittedAt": "2024-06-14T09:00:00Z",
            "goal": {
              "id": "uuid",
              "goalCategoryId": 1,
              "targetData": {
                "performanceGoalType": "quantitative",
                "specificGoalText": "新規顧客獲得数を前期比150%にする",
                "achievementCriteriaText": "CRMシステム上で確認できる新規契約顧客数が、指定期間内に目標数を達成した場合。見込み客リストからの転換率も参考指標とする。",
                "meansMethodsText": "週次のターゲットリスト見直し会議を実施。新しいマーケティングチャネル（例: SNS広告）を試験導入。既存顧客への紹介キャンペーンを展開。"
              },
              "weight": 25,
              "status": "approved",
              "category": {
                "id": 1,
                "name": "業績目標",
                "description": "売上や成果に関する目標"
              }
            }
          },
          "period": {
            "id": "uuid",
            "name": "2024年度 第1四半期評価",
            "startDate": "2024-04-01",
            "endDate": "2024-06-30"
          },
          "supervisor": {
            "id": "uuid",
            "name": "田中 部長",
            "employeeCode": "MGR001",
            "email": "tanaka@shintairiku.jp",
            "department": {
              "id": "uuid",
              "name": "営業部"
            }
          },
          "employee": {
            "id": "uuid",
            "name": "山田 花子",
            "employeeCode": "EMP001",
            "email": "hanako.yamada@shintairiku.jp",
            "department": {
              "id": "uuid",
              "name": "営業部"
            },
            "stage": {
              "id": "uuid",
              "name": "S2",
              "description": "中堅社員"
            }
          },
          "createdAt": "2024-06-15T09:00:00Z",
          "updatedAt": "2024-06-15T14:30:00Z",
          "submittedAt": "2024-06-15T14:30:00Z"
        }
      }
    }
    ```

### 11.3 上司フィードバック作成

- **Path:** `POST /supervisor-feedback`
- **アクセス可能なロール:** `admin`, `supervisor`
- **Request Body:**
    ```json
    {
      "selfAssessmentId": "uuid",
      "periodId": "uuid",
      "rating": 4,
      "comment": "目標達成に向けて順調に進捗している。特に営業活動の質が向上している。",
      "status": "draft"
    }
    ```
- **Response Body:**
    ```json
    {
      "success": true,
      "data": {
        "feedback": {
          "id": "880e8400-e29b-41d4-a716-446655440000",
          "selfAssessmentId": "uuid",
          "periodId": "uuid",
          "supervisorId": "uuid",
          "rating": 4,
          "comment": "目標達成に向けて順調に進捗している。特に営業活動の質が向上している。",
          "status": "draft",
          "createdAt": "2024-06-16T09:00:00Z",
          "updatedAt": "2024-06-16T09:00:00Z"
        }
      }
    }
    ```

### 11.4 上司フィードバック更新

- **Path:** `PUT /supervisor-feedback/{feedbackId}`
- **アクセス可能なロール:**
    - `admin`: 全てのフィードバックを更新可能
    - `supervisor`: 自身が作成したフィードバックのみ更新可能
- **Request Body:**
    ```json
    {
      "rating": 5,
      "comment": "目標を上回る成果を達成。今後もこの調子で頑張ってほしい。",
      "status": "submitted"
    }
    ```
- **Response Body:**
    ```json
    {
      "success": true,
      "data": {
        "feedback": {
          "id": "880e8400-e29b-41d4-a716-446655440000",
          "selfAssessmentId": "uuid",
          "periodId": "uuid",
          "supervisorId": "uuid",
          "rating": 5,
          "comment": "目標を上回る成果を達成。今後もこの調子で頑張ってほしい。",
          "status": "submitted",
          "createdAt": "2024-06-16T09:00:00Z",
          "updatedAt": "2024-06-16T14:30:00Z"
        }
      }
    }
    ```

### 11.5 上司フィードバック削除

- **Path:** `DELETE /supervisor-feedback/{feedbackId}`
- **アクセス可能なロール:**
    - `admin`: 全てのフィードバックを削除可能
    - `supervisor`: 自身が作成したフィードバックのみ削除可能
- **Response Body:**
    ```json
    {
      "success": true,
      "data": {
        "message": "上司フィードバックが正常に削除されました",
        "deletedFeedbackId": "880e8400-e29b-41d4-a716-446655440000",
        "deletedAt": "2024-06-16T15:00:00Z"
      }
    }
    ```

## 12. Stages (ステージ管理)

### 12.1 ステージ一覧取得

- **Path:** `GET /stages`
- **アクセス可能なロール:** `admin`, `supervisor`, `viewer`, `employee`
- **Response Body:**
    ```json
    {
      "success": true,
      "data": {
        "stages": [
          {
            "id": "11111111-2222-3333-4444-555555555555",
            "name": "新入社員",
            "description": "入社1-2年目の社員",
            "userCount": 15,
            "createdAt": "2024-01-01T00:00:00Z",
            "updatedAt": "2024-01-01T00:00:00Z"
          },
          {
            "id": "22222222-3333-4444-5555-666666666666",
            "name": "中堅社員",
            "description": "入社3-7年目の中核となる社員",
            "userCount": 45,
            "createdAt": "2024-01-01T00:00:00Z",
            "updatedAt": "2024-01-01T00:00:00Z"
          },
          {
            "id": "33333333-4444-5555-6666-777777777777",
            "name": "管理職",
            "description": "チームをマネジメントする管理職",
            "userCount": 12,
            "createdAt": "2024-01-01T00:00:00Z",
            "updatedAt": "2024-01-01T00:00:00Z"
          }
        ]
      }
    }
    ```

### 12.2 ステージ作成

- **Path:** `POST /stages`
- **アクセス可能なロール:** `admin`
- **Request Body:**
    ```json
    {
      "name": "シニア社員",
      "description": "入社8年目以上のベテラン社員"
    }
    ```
- **Response Body:**
    ```json
    {
      "success": true,
      "data": {
        "stage": {
          "id": "44444444-5555-6666-7777-888888888888",
          "name": "シニア社員",
          "description": "入社8年目以上のベテラン社員",
          "userCount": 0,
          "createdAt": "2024-06-16T09:00:00Z",
          "updatedAt": "2024-06-16T09:00:00Z"
        }
      }
    }
    ```

### 12.3 ステージ詳細取得

- **Path:** `GET /stages/{stageId}`
- **アクセス可能なロール:** `admin`, `supervisor`, `viewer`, `employee`
- **Response Body:**
    ```json
    {
      "success": true,
      "data": {
        "stage": {
          "id": "22222222-3333-4444-5555-666666666666",
          "name": "中堅社員",
          "description": "入社3-7年目の中核となる社員",
          "userCount": 45,
          "competencies": [
            {
              "id": "aaaaaaaa-bbbb-cccc-dddd-111111111111",
              "name": "チームワーク・協調性",
              "description": "チーム内での協調性と連携能力"
            },
            {
              "id": "dddddddd-eeee-ffff-1111-444444444444",
              "name": "コミュニケーション能力",
              "description": "効果的な意思疎通と情報共有"
            }
          ],
          "users": [
            {
              "id": "123e4567-e89b-12d3-a456-426614174000",
              "name": "山田 太郎",
              "employeeCode": "EMP001",
              "department": {
                "id": "dept-001-sales",
                "name": "営業部"
              }
            }
          ],
          "createdAt": "2024-01-01T00:00:00Z",
          "updatedAt": "2024-01-01T00:00:00Z"
        }
      }
    }
    ```

### 12.4 ステージ更新

- **Path:** `PUT /stages/{stageId}`
- **アクセス可能なロール:** `admin`
- **Request Body:**
    ```json
    {
      "name": "中堅社員（リーダー候補）",
      "description": "入社3-7年目の中核社員で、将来のリーダー候補"
    }
    ```
- **Response Body:**
    ```json
    {
      "success": true,
      "data": {
        "stage": {
          "id": "22222222-3333-4444-5555-666666666666",
          "name": "中堅社員（リーダー候補）",
          "description": "入社3-7年目の中核社員で、将来のリーダー候補",
          "userCount": 45,
          "updatedAt": "2024-06-16T14:30:00Z"
        }
      }
    }
    ```

### 12.5 ステージ削除

- **Path:** `DELETE /stages/{stageId}`
- **アクセス可能なロール:** `admin`
- **Response Body:**
    ```json
    {
      "success": true,
      "data": {
        "message": "ステージが正常に削除されました",
        "deletedStageId": "44444444-5555-6666-7777-888888888888",
        "deletedAt": "2024-06-16T15:00:00Z",
        "affectedUsers": 0,
        "affectedCompetencies": 0
      }
    }
    ```

## 13. Competencies (コンピテンシー管理)

### 13.1 コンピテンシー一覧取得

- **Path:** `GET /competencies`
- **アクセス可能なロール:** `admin`, `supervisor`, `viewer`, `employee`
- **Query Parameters:**
    - `stageId`: 特定のステージのコンピテンシーを取得
    - `page`: ページ番号（デフォルト: 1）
    - `limit`: 1ページあたりの件数（デフォルト: 20、最大: 100）
- **Response Body:**
    ```json
    {
      "success": true,
      "data": {
        "competencies": [
          {
            "id": "aaaaaaaa-bbbb-cccc-dddd-111111111111",
            "name": "チームワーク・協調性",
            "description": "チーム内での協調性と連携能力",
            "stage": {
              "id": "22222222-3333-4444-5555-666666666666",
              "name": "中堅社員",
              "description": "入社3-7年目の中核となる社員"
            },
            "goalCount": 8,
            "createdAt": "2024-01-01T00:00:00Z",
            "updatedAt": "2024-01-01T00:00:00Z"
          },
          {
            "id": "bbbbbbbb-cccc-dddd-eeee-222222222222",
            "name": "リーダーシップ",
            "description": "チームを牽引し成果を出すリーダーシップ",
            "stage": {
              "id": "33333333-4444-5555-6666-777777777777",
              "name": "管理職",
              "description": "チームをマネジメントする管理職"
            },
            "goalCount": 5,
            "createdAt": "2024-01-01T00:00:00Z",
            "updatedAt": "2024-01-01T00:00:00Z"
          }
        ]
      },
      "meta": {
        "page": 1,
        "limit": 20,
        "total": 6,
        "totalPages": 1
      }
    }
    ```

### 13.2 コンピテンシー作成

- **Path:** `POST /competencies`
- **アクセス可能なロール:** `admin`
- **Request Body:**
    ```json
    {
      "name": "イノベーション・創造性",
      "description": "新しいアイデアを創出し、革新的な解決策を生み出す能力",
      "stageId": "22222222-3333-4444-5555-666666666666"
    }
    ```
- **Response Body:**
    ```json
    {
      "success": true,
      "data": {
        "competency": {
          "id": "gggggggg-hhhh-iiii-jjjj-777777777777",
          "name": "イノベーション・創造性",
          "description": "新しいアイデアを創出し、革新的な解決策を生み出す能力",
          "stage": {
            "id": "22222222-3333-4444-5555-666666666666",
            "name": "中堅社員",
            "description": "入社3-7年目の中核となる社員"
          },
          "goalCount": 0,
          "createdAt": "2024-06-16T09:00:00Z",
          "updatedAt": "2024-06-16T09:00:00Z"
        }
      }
    }
    ```

### 13.3 コンピテンシー詳細取得

- **Path:** `GET /competencies/{competencyId}`
- **アクセス可能なロール:** `admin`, `supervisor`, `viewer`, `employee`
- **説明:** `usersWithGoals`は、`goal_category_id = 2`かつ`target_data.competency_id`が指定されたコンピテンシーIDと一致するgoalsから、`user_id`と`period_id`を抽出して取得
- **Response Body:**
    ```json
    {
      "success": true,
      "data": {
        "competency": {
          "id": "aaaaaaaa-bbbb-cccc-dddd-111111111111",
          "name": "チームワーク・協調性",
          "description": "チーム内での協調性と連携能力",
          "stage": {
            "id": "22222222-3333-4444-5555-666666666666",
            "name": "中堅社員",
            "description": "入社3-7年目の中核となる社員"
          },
          "goalCount": 8,
          "usersWithGoals": [
            {
              "user": {
                "id": "123e4567-e89b-12d3-a456-426614174000",
                "name": "山田 太郎",
                "employeeCode": "EMP001",
                "department": {
                  "id": "dept-001-sales",
                  "name": "営業部"
                }
              },
              "period": {
                "id": "a1b2c3d4-e5f6-7890-1234-56789abcdef0",
                "name": "2024年度 第1四半期評価",
                "startDate": "2024-04-01",
                "endDate": "2024-06-30"
              }
            },
            {
              "user": {
                "id": "456e7890-e89b-12d3-a456-426614174001",
                "name": "佐藤 次郎",
                "employeeCode": "EMP004",
                "department": {
                  "id": "dept-001-sales",
                  "name": "営業部"
                }
              },
              "period": {
                "id": "a1b2c3d4-e5f6-7890-1234-56789abcdef0",
                "name": "2024年度 第1四半期評価",
                "startDate": "2024-04-01",
                "endDate": "2024-06-30"
              }
            },
            {
              "user": {
                "id": "789e0123-e89b-12d3-a456-426614174002",
                "name": "鈴木 三郎",
                "employeeCode": "EMP005",
                "department": {
                  "id": "dept-002-engineering",
                  "name": "エンジニアリング部"
                }
              },
              "period": {
                "id": "b2c3d4e5-f6g7-8901-2345-6789abcdef01",
                "name": "2024年度 第2四半期評価",
                "startDate": "2024-07-01",
                "endDate": "2024-09-30"
              }
            }
          ],
          "createdAt": "2024-01-01T00:00:00Z",
          "updatedAt": "2024-01-01T00:00:00Z"
        }
      }
    }
    ```

### 13.4 コンピテンシー更新

- **Path:** `PUT /competencies/{competencyId}`
- **アクセス可能なロール:** `admin`
- **Request Body:**
    ```json
    {
      "name": "チームワーク・協調性・リーダーシップ",
      "description": "チーム内での協調性と連携能力、およびチームを牽引するリーダーシップ",
      "stageId": "22222222-3333-4444-5555-666666666666"
    }
    ```
- **Response Body:**
    ```json
    {
      "success": true,
      "data": {
        "competency": {
          "id": "aaaaaaaa-bbbb-cccc-dddd-111111111111",
          "name": "チームワーク・協調性・リーダーシップ",
          "description": "チーム内での協調性と連携能力、およびチームを牽引するリーダーシップ",
          "stage": {
            "id": "22222222-3333-4444-5555-666666666666",
            "name": "中堅社員",
            "description": "入社3-7年目の中核となる社員"
          },
          "goalCount": 8,
          "updatedAt": "2024-06-16T14:30:00Z"
        }
      }
    }
    ```

### 13.5 コンピテンシー削除

- **Path:** `DELETE /competencies/{competencyId}`
- **アクセス可能なロール:** `admin`
- **Response Body:**
    ```json
    {
      "success": true,
      "data": {
        "message": "コンピテンシーが正常に削除されました",
        "deletedCompetencyId": "gggggggg-hhhh-iiii-jjjj-777777777777",
        "deletedAt": "2024-06-16T15:00:00Z",
        "affectedGoals": 0
      }
    }
    ```<|MERGE_RESOLUTION|>--- conflicted
+++ resolved
@@ -55,8 +55,6 @@
 ### 1.2 ユーザー情報取得
 
 現在認証されているユーザーの詳細情報を取得します。
-権限(`permissions`)リストは、バックエンド側で管理を行うことを想定。
-フロント側に権限リストを見せるために、このエンドポイントにて`permissions`を返す。
 
 - **Path:** `GET /auth/me`
 - **Response Body:**
@@ -88,7 +86,7 @@
               "description": "一般従業員"
             }
           ],
-          "permissions": ["createGoal", "submitEvaluation"],
+          "permissions": ["create_goal", "submit_evaluation"],
           "supervisor": {
             "id": "uuid",
             "name": "田中 部長"
@@ -98,27 +96,7 @@
     }
     ```
 
-### 1.3 トークン検証
-
-現在のJWTトークンが有効かどうかを検証し、ユーザー情報を返します。フロントエンドがトークンの有効性を確認するために使用します。
-
-- **Path:** `POST /auth/verify`
-- **Request:** Bearer トークン (Authorization ヘッダー)
-- **Response Body:**
-    ```json
-    {
-      "valid": true,
-      "user": {
-        "id": "uuid",
-        "email": "hanako.yamada@shintairiku.jp",
-        "first_name": "花子",
-        "last_name": "山田",
-        "role": "employee"
-      }
-    }
-    ```
-
-### 1.4 ログアウト
+### 1.3 ログアウト
 
 - **Path:** `POST /auth/logout`
 - **説明:** ユーザーセッションを終了します。バックエンドは、関連するアクセストークンまたはリフレッシュトークンを無効化します。
@@ -140,9 +118,9 @@
 ### 3.1 ユーザー一覧取得
 
 - **Path:** `GET /users`
-- **アクセス可能なロール:** `admin`, `supervisor`, `viewer`
+- **アクセス可能なロール:** `admin`, `manager`, `viewer`
     - `admin`: 全てのユーザー情報を取得可能。
-    - `supervisor`: 自身の管理下にある部下のユーザー情報を取得可能。クエリパラメータで部下以外を検索しようとした場合は空の結果を返すかエラーとする。
+    - `manager`: 自身の管理下にある部下のユーザー情報を取得可能。クエリパラメータで部下以外を検索しようとした場合は空の結果を返すかエラーとする。
     - `viewer`: 自身に閲覧権限が付与されている部門のユーザー情報、または個別に閲覧権限が付与されているユーザー情報を取得可能。
 - **Query Parameters:**
     - `page`: ページ番号（デフォルト: 1）
@@ -189,8 +167,7 @@
               "name": "田中 部長"
             },
             "lastLoginAt": "2024-01-27T10:30:00Z",
-            "createdAt": "2024-01-15T09:00:00Z",
-            "updatedAt": "2024-01-27T10:30:00Z"
+            "createdAt": "2024-01-15T09:00:00Z"
           }
         ],
         "statistics": {
@@ -227,7 +204,7 @@
       "status": "active",
       "departmentId": "uuid",
       "stageId": "uuid",
-      "jobTitle": "アルバイト",
+      "job_title": "アルバイト",
       "roleIds": [3],
       "supervisorId": "uuid"
     }
@@ -250,7 +227,7 @@
           "email": "ichiro.suzuki@example.com",
           "employmentType": "parttime",
           "status": "active",
-          "jobTitle": "アルバイト",
+          "job_title": "アルバイト",
           "department": {
             "id": "uuid",
             "name": "開発部"
@@ -271,8 +248,7 @@
             "id": "uuid",
             "name": "佐藤 部長"
           },
-          "createdAt": "2024-01-28T09:00:00Z",
-          "updatedAt": "2024-01-28T09:00:00Z"
+          "createdAt": "2024-01-28T09:00:00Z"
         }
       }
     }
@@ -283,11 +259,9 @@
 - **Path:** `GET /users/{userId}`
 - **アクセス可能なロール:**
     - `admin`: 指定した `userId` のユーザー情報を取得可能。
-    - `supervisor`: 指定した `userId` が自身の管理下の部下である場合、情報を取得可能。
+    - `manager`: 指定した `userId` が自身の管理下の部下である場合、情報を取得可能。
     - `viewer`: 指定した `userId` のユーザーに対して閲覧権限がある場合、情報を取得可能。
     - `employee`: `userId` が自身のIDである場合のみ、情報を取得可能。(このエンドポイントまたは `/auth/me` で対応)
-- **拡張性＆UIへの考慮:**
-    - ユーザーが登録されていた過去の評価期間のリストを取得。各評価期間のカードをクリックすることで、そのユーザーの評価期間中の目標、上司レビュー、自己評価、上司評価を表示する仕組みも導入可能。
 - **Response Body:**
     ```json
     {
@@ -301,7 +275,7 @@
           "email": "hanako.yamada@shintairiku.jp",
           "employmentType": "employee",
           "status": "active",
-          "jobTitle": "主任",
+          "job_title": "主任",
           "department": {
             "id": "uuid",
             "name": "営業部",
@@ -343,12 +317,11 @@
     {
       "name": "山田 花子",
       "email": "yamada.hanako@shintairiku.jp",
-      "employeeCode": "EMP001",
       "employmentType": "employee",
       "status": "active",
       "departmentId": "uuid",
       "stageId": "uuid",
-      "jobTitle": "主任",
+      "job_title": "主任",
       "roleIds": [1, 2],
       "supervisorId": "uuid"
     }
@@ -370,7 +343,7 @@
           "email": "yamada.hanako@shintairiku.jp",
           "employmentType": "employee",
           "status": "active",
-          "jobTitle": "主任",
+          "job_title": "主任",
           "department": {
             "id": "uuid",
             "name": "営業部"
@@ -431,7 +404,7 @@
 - **Request Body:**
     ```json
     {
-      "source": "googleWorkspace"
+      "source": "google_workspace"
     }
     ```
 - **処理フロー:**
@@ -445,7 +418,7 @@
     {
       "success": true,
       "data": {
-        "source": "googleWorkspace",
+        "source": "google_workspace",
         "status": "completed",
         "newlyCreatedCount": 5,
         "syncedCount": 150,
@@ -462,7 +435,7 @@
 - **Path:** `GET /departments`
 - **アクセス可能なロール:**
     - `admin`: 全ての部門情報を取得可能。
-    - `supervisor`: 自身の所属部門および管理下にある部門の情報を取得可能。
+    - `manager`: 自身の所属部門および管理下にある部門の情報を取得可能。
     - `viewer`: 自身に閲覧権限が付与されている部門の情報を取得可能。
     - `employee`: 自身の所属部門の情報を取得可能。
 - **Response Body:**
@@ -531,7 +504,7 @@
 - **Path:** `GET /departments/{departmentId}`
 - **アクセス可能なロール:**
     - `admin`: 指定した `departmentId` の部門情報を取得可能。
-    - `supervisor`: 指定した `departmentId` が自身の所属部門または管理下にある部門である場合、情報を取得可能。
+    - `manager`: 指定した `departmentId` が自身の所属部門または管理下にある部門である場合、情報を取得可能。
     - `viewer`: 指定した `departmentId` の部門に対して閲覧権限がある場合、情報を取得可能。
     - `employee`: 指定した `departmentId` が自身の所属部門である場合、情報を取得可能。
 - **Response Body:**
@@ -684,7 +657,7 @@
 - **Request Body:**
     ```json
     {
-      "name": "teamLeader",
+      "name": "team_leader",
       "description": "チームリーダー"
     }
     ```
@@ -695,7 +668,7 @@
       "data": {
         "role": {
           "id": 5,
-          "name": "teamLeader",
+          "name": "team_leader",
           "description": "チームリーダー",
           "userCount": 0,
           "createdAt": "2024-01-28T09:00:00Z"
@@ -730,7 +703,7 @@
 - **Request Body:**
     ```json
     {
-      "name": "seniorTeamLeader",
+      "name": "senior_team_leader",
       "description": "シニアチームリーダー"
     }
     ```
@@ -741,7 +714,7 @@
       "data": {
         "role": {
           "id": 5,
-          "name": "seniorTeamLeader",
+          "name": "senior_team_leader",
           "description": "シニアチームリーダー",
           "userCount": 0,
           "updatedAt": "2024-01-28T14:30:00Z"
@@ -775,67 +748,11 @@
 - **Query Parameters:**
     - `periodId` (string, required): 評価期間のID。
 - **Response Body:**
-    ```json
-    {
-      "success": true,
-      "data": {
-        "goals": [
-          {
-            "id": "uuid",
-            "userId": "uuid",
-            "periodId": "uuid",
-            "goalCategoryId": 1,
-            "targetData": {
-              "performanceGoalType": "quantitative",
-              "specificGoalText": "新規顧客獲得数を前期比150%にする",
-              "achievementCriteriaText": "CRMシステム上で確認できる新規契約顧客数が、指定期間内に目標数を達成した場合。",
-              "meansMethodsText": "週次のターゲットリスト見直し会議を実施。新しいマーケティングチャネルを試験導入。"
-            },
-            "weight": 25,
-            "status": "draft",
-            "approvedBy": null,
-            "approvedAt": null,
-            "category": {
-              "id": 1,
-              "name": "業績目標"
-            },
-            "createdAt": "2024-01-15T09:00:00Z",
-            "updatedAt": "2024-01-15T09:00:00Z"
-          },
-          {
-            "id": "uuid",
-            "userId": "uuid",
-            "periodId": "uuid",
-            "goalCategoryId": 2,
-            "targetData": {
-              "competencyId": "aaaaaaaa-bbbb-cccc-dddd-111111111111",
-              "actionPlan": "チームメンバーとの1on1を月2回実施し、個別のキャリア開発支援を行う"
-            },
-            "weight": 100,
-            "status": "pending_approval",
-            "approvedBy": null,
-            "approvedAt": null,
-            "category": {
-              "id": 2,
-              "name": "コンピテンシー目標"
-            },
-            "competency": {
-              "id": "aaaaaaaa-bbbb-cccc-dddd-111111111111",
-              "name": "チームワーク・協調性",
-              "description": "チーム内での協調性と連携能力"
-            },
-            "createdAt": "2024-01-15T10:00:00Z",
-            "updatedAt": "2024-01-15T10:00:00Z"
-          }
-        ]
-      }
-    }
-    ```
+    - 指定された評価期間に紐づく目標オブジェクトの配列を返す。
 
 ### 6.2 目標作成
 
 - **Path:** `POST /goals`
-<<<<<<< HEAD
 - **説明:** 新しい目標を作成します。ユーザーは業績目標（goalCategoryId: 1）とコンピテンシー目標（goalCategoryId: 2）のみ作成可能。コアバリュー目標（goalCategoryId: 3）はシステムにより自動作成されます。ユーザーのボタン操作により：「下書き保存」→ `status: "draft"`、「最終提出」→ `status: "pending_approval"`
 - **Request Body (業績目標の場合 - goalCategoryId: 1):**
     ```json
@@ -854,34 +771,11 @@
     ```json
     {
       "periodId": "550e8400-e29b-41d4-a716-446655440000",
-=======
-- **説明:** 新しい目標を作成します。ユーザーは業績目標（goalCategoryId: 1）とコンピテンシー目標（goalCategoryId: 2）のみ作成可能。コアバリュー目標（goalCategoryId: 3）はシステムにより自動作成されます。ユーザーのボタン操作により：「下書き保存」→ `status: "draft"`、「最終提出」→ `status: "pending_approval"
-`
-- **Request Body (業績目標の場合 - goalCategoryId: 1):**
-    ```json
-    {
-      "periodId": "550e8400-e29b-41d4-a716-446655440000",
-      "goalCategoryId": 1,
-      "weight": 30.0, // 同一ユーザー・期間・目標カテゴリ(goalCategoryId==1)内の合計が100%になる必要がある
-      "status": "draft",  // "draft" (下書き保存) または "pending_approval" (最終提出)
-      "performanceGoalType": "quantitative",
-      "specificGoalText": "第4四半期売上目標達成",
-      "achievementCriteriaText": "前年同期比110%の売上達成",
-      "meansMethodsText": "新規顧客開拓とアップセル施策の実行"
-    }
-    ```
-- **Request Body (コンピテンシー目標の場合 - goalCategoryId: 2):**
-    ```json
-    {
-      "periodId": "550e8400-e29b-41d4-a716-446655440000",
->>>>>>> 2a9919e0
       "goalCategoryId": 2,
       "weight": 100.0,  // 自動で100%を設定
       "status": "pending_approval",  // "draft" (下書き保存) または "pending_approval" (最終提出)
       "competencyId": "660e8400-e29b-41d4-a716-446655440001",
       "actionPlan": "チームメンバーとの1on1を月2回実施し、個別のキャリア開発支援を行う"
-<<<<<<< HEAD
-=======
     }
     ```
 - **Response Body (業績目標の場合):**
@@ -947,10 +841,7 @@
           "updatedAt": "2024-01-15T10:00:00Z"
         }
       }
->>>>>>> 2a9919e0
-    }
-    ```
-
+    }
 
 ### 6.3 目標更新
 
@@ -977,1353 +868,45 @@
     }
     ```
 - **Response Body:**
-    ```json
-    {
-      "success": true,
-      "data": {
-        "goal": {
-          "id": "550e8400-e29b-41d4-a716-446655440000",
-          "userId": "123e4567-e89b-12d3-a456-426614174000",
-          "periodId": "550e8400-e29b-41d4-a716-446655440000",
-          "goalCategoryId": 1,
-          "targetData": {
-            "performanceGoalType": "qualitative",
-            "specificGoalText": "顧客満足度向上プロジェクト完成",
-            "achievementCriteriaText": "顧客満足度スコア85%以上達成",
-            "meansMethodsText": "顧客フィードバック収集システムの導入と改善提案の実行"
-          },
-          "weight": 35.0,
-          "status": "pending_approval",
-          "approvedBy": null,
-          "approvedAt": null,
-          "category": {
-            "id": 1,
-            "name": "業績目標",
-            "description": "売上や成果に関する目標"
-          },
-          "createdAt": "2024-01-15T09:00:00Z",
-          "updatedAt": "2024-01-16T14:30:00Z"
-        }
-      }
-    }
-    ```
-
+    - 更新後の目標オブジェクトを返します。
 
 ### 6.4 目標削除
 
 - **Path:** `DELETE /goals/{goalId}`
 - **説明:** 目標を削除する
 - **Response Body:**
-    ```json
-    {
-      "success": true,
-      "data": {
-        "message": "目標が正常に削除されました",
-        "deletedGoalId": "550e8400-e29b-41d4-a716-446655440000",
-        "deletedAt": "2024-01-16T15:00:00Z"
-      }
-    }
-    ```
-
-## 7. Goal Categories (目標カテゴリ管理)
-
-### 7.1 目標カテゴリ一覧取得
-
-- **Path:** `GET /goal-categories`
-- **アクセス可能なロール:** `admin`, `supervisor`, `viewer`, `employee`
-- **Response Body:**
-    ```json
-    {
-      "success": true,
-      "data": {
-        "categories": [
-          {
-            "id": 1,
-            "name": "業績目標",
-            "description": "売上や成果に関する目標",
-            "displayOrder": 1,
-            "isActive": true,
-            "createdAt": "2024-01-01T00:00:00Z",
-            "updatedAt": "2024-01-01T00:00:00Z"
-          },
-          {
-            "id": 2,
-            "name": "能力開発目標",
-            "description": "スキルアップや研修に関する目標",
-            "displayOrder": 2,
-            "isActive": true,
-            "createdAt": "2024-01-01T00:00:00Z",
-            "updatedAt": "2024-01-01T00:00:00Z"
-          }
-        ]
-      }
-    }
-    ```
-
-### 7.2 目標カテゴリ作成
-
-- **Path:** `POST /goal-categories`
-- **アクセス可能なロール:** `admin`
-- **Request Body:**
-    ```json
-    {
-      "name": "チームワーク目標",
-      "description": "協調性やチームへの貢献に関する目標",
-      "displayOrder": 3,
-      "isActive": true
-    }
-    ```
-- **Response Body:**
-    ```json
-    {
-      "success": true,
-      "data": {
-        "category": {
-          "id": 3,
-          "name": "チームワーク目標",
-          "description": "協調性やチームへの貢献に関する目標",
-          "displayOrder": 3,
-          "isActive": true,
-          "createdAt": "2024-06-16T09:00:00Z",
-          "updatedAt": "2024-06-16T09:00:00Z"
-        }
-      }
-    }
-    ```
-
-### 7.3 目標カテゴリ更新
-
-- **Path:** `PUT /goal-categories/{categoryId}`
-- **アクセス可能なロール:** `admin`
-- **Request Body:**
-    ```json
-    {
-      "name": "チームワーク・協調性目標",
-      "description": "協調性やチームへの貢献、リーダーシップに関する目標",
-      "displayOrder": 3,
-      "isActive": true
-    }
-    ```
-- **Response Body:**
-    ```json
-    {
-      "success": true,
-      "data": {
-        "category": {
-          "id": 3,
-          "name": "チームワーク・協調性目標",
-          "description": "協調性やチームへの貢献、リーダーシップに関する目標",
-          "displayOrder": 3,
-          "isActive": true,
-          "createdAt": "2024-06-16T09:00:00Z",
-          "updatedAt": "2024-06-16T14:30:00Z"
-        }
-      }
-    }
-    ```
-
-### 7.4 目標カテゴリ削除
-
-- **Path:** `DELETE /goal-categories/{categoryId}`
-- **アクセス可能なロール:** `admin`
-- **Response Body:**
-    ```json
-    {
-      "success": true,
-      "data": {
-        "message": "目標カテゴリが正常に削除されました",
-        "deletedCategoryId": 3,
-        "deletedAt": "2024-06-16T15:00:00Z"
-      }
-    }
-    ```
-
-## 8. Supervisor (Goal) Reviews (上司による目標レビュー)
-
-### 8.1 目標レビュー一覧取得
-
-- **Path:** `GET /supervisor-reviews`
-- **アクセス可能なロール:**
-    - `admin`: 全ての目標レビューを取得可能
-    - `supervisor`: 自身が上司として行ったレビュー、または自身の部下に関するレビューを取得可能
-    - `employee`: 自身の目標に対するレビューのみ取得可能
-- **Query Parameters:**
-    - `goalId`: 特定の目標に対するレビューを取得
-    - `periodId`: 特定の評価期間のレビューを取得
-    - `userId`: 特定のユーザーに対するレビューを取得（管理者・上司のみ）
-    - `action`: アクションでフィルタ（APPROVED, REJECTED, PENDING）
-- **Response Body:**
-    ```json
-    {
-      "success": true,
-      "data": {
-        "reviews": [
-          {
-            "id": "uuid",
-            "goalId": "uuid",
-            "periodId": "uuid",
-            "action": "APPROVED",
-            "status": "submitted",
-            "goal": {
-              "id": "uuid",
-              "goalCategoryId": 1,
-              "targetData": {
-                "performanceGoalType": "quantitative",
-                "specificGoalText": "新規顧客獲得数を前期比150%にする",
-                "achievementCriteriaText": "CRMシステム上で確認できる新規契約顧客数が、指定期間内に目標数を達成した場合。",
-                "meansMethodsText": "週次のターゲットリスト見直し会議を実施。新しいマーケティングチャネルを試験導入。"
-              },
-              "weight": 25,
-              "category": {
-                "id": 1,
-                "name": "業績目標"
-              }
-            },
-            "supervisor": {
-              "id": "uuid",
-              "name": "田中 部長"
-            },
-            "employee": {
-              "id": "uuid",
-              "name": "山田 花子"
-            },
-            "reviewedAt": "2024-06-15T14:30:00Z",
-            "updatedAt": "2024-06-15T14:30:00Z"
-          }
-        ]
-      }
-    }
-    ```
-
-### 8.2 目標レビュー詳細取得
-
-- **Path:** `GET /supervisor-reviews/{reviewId}`
-- **アクセス可能なロール:**
-    - `admin`: 全てのレビュー詳細を取得可能
-    - `supervisor`: 自身が作成したレビュー、または自身の部下に関するレビュー詳細を取得可能
-    - `employee`: 自身の目標に対するレビュー詳細のみ取得可能
-- **Response Body:**
-    ```json
-    {
-      "success": true,
-      "data": {
-        "review": {
-          "id": "990e8400-e29b-41d4-a716-446655440000",
-          "goalId": "uuid",
-          "periodId": "uuid",
-          "supervisorId": "uuid",
-          "action": "APPROVED",
-          "comment": "目標設定が適切で、達成に向けた具体的な計画も明確に示されている。承認します。",
-          "status": "submitted",
-          "goal": {
-            "id": "uuid",
-            "goalCategoryId": 1,
-            "targetData": {
-              "performanceGoalType": "quantitative",
-              "specificGoalText": "新規顧客獲得数を前期比150%にする",
-              "achievementCriteriaText": "CRMシステム上で確認できる新規契約顧客数が、指定期間内に目標数を達成した場合。見込み客リストからの転換率も参考指標とする。",
-              "meansMethodsText": "週次のターゲットリスト見直し会議を実施。新しいマーケティングチャネル（例: SNS広告）を試験導入。既存顧客への紹介キャンペーンを展開。"
-            },
-            "weight": 25,
-            "status": "approved",
-            "category": {
-              "id": 1,
-              "name": "業績目標",
-              "description": "売上や成果に関する目標"
-            },
-            "createdAt": "2024-04-01T09:00:00Z",
-            "updatedAt": "2024-06-15T14:30:00Z"
-          },
-          "period": {
-            "id": "uuid",
-            "name": "2024年度 第1四半期評価",
-            "startDate": "2024-04-01",
-            "endDate": "2024-06-30"
-          },
-          "supervisor": {
-            "id": "uuid",
-            "name": "田中 部長",
-            "employeeCode": "MGR001",
-            "email": "tanaka@shintairiku.jp",
-            "department": {
-              "id": "uuid",
-              "name": "営業部"
-            }
-          },
-          "employee": {
-            "id": "uuid",
-            "name": "山田 花子",
-            "employeeCode": "EMP001",
-            "email": "hanako.yamada@shintairiku.jp",
-            "department": {
-              "id": "uuid",
-              "name": "営業部"
-            },
-            "stage": {
-              "id": "uuid",
-              "name": "S2",
-              "description": "中堅社員"
-            }
-          },
-          "createdAt": "2024-06-15T09:00:00Z",
-          "updatedAt": "2024-06-15T14:30:00Z",
-          "reviewedAt": "2024-06-15T14:30:00Z"
-        }
-      }
-    }
-    ```
-
-### 8.3 目標レビュー作成
-
-- **Path:** `POST /supervisor-reviews`
-- **アクセス可能なロール:** `admin`, `supervisor`
-- **Request Body:**
-    ```json
-    {
-      "goalId": "uuid",
-      "periodId": "uuid",
-      "action": "APPROVED",
-      "comment": "目標設定が適切で、達成に向けた具体的な計画も明確に示されている。承認します。",
-      "status": "draft"
-    }
-    ```
-- **Response Body:**
-    ```json
-    {
-      "success": true,
-      "data": {
-        "review": {
-          "id": "990e8400-e29b-41d4-a716-446655440000",
-          "goalId": "uuid",
-          "periodId": "uuid",
-          "supervisorId": "uuid",
-          "action": "APPROVED",
-          "comment": "目標設定が適切で、達成に向けた具体的な計画も明確に示されている。承認します。",
-          "status": "draft",
-          "createdAt": "2024-06-16T09:00:00Z",
-          "updatedAt": "2024-06-16T09:00:00Z"
-        }
-      }
-    }
-    ```
-
-### 8.4 目標レビュー更新
-
-- **Path:** `PUT /supervisor-reviews/{reviewId}`
-- **アクセス可能なロール:**
-    - `admin`: 全てのレビューを更新可能
-    - `supervisor`: 自身が作成したレビューのみ更新可能
-- **Request Body:**
-    ```json
-    {
-      "action": "REJECTED",
-      "comment": "目標設定が曖昧で測定可能性に欠けます。より具体的な数値目標と達成基準を設定してください。",
-      "status": "submitted"
-    }
-    ```
-- **Response Body:**
-    ```json
-    {
-      "success": true,
-      "data": {
-        "review": {
-          "id": "990e8400-e29b-41d4-a716-446655440000",
-          "goalId": "uuid",
-          "periodId": "uuid",
-          "supervisorId": "uuid",
-          "action": "REJECTED",
-          "comment": "目標設定が曖昧で測定可能性に欠けます。より具体的な数値目標と達成基準を設定してください。",
-          "status": "submitted",
-          "createdAt": "2024-06-16T09:00:00Z",
-          "updatedAt": "2024-06-16T14:30:00Z",
-          "reviewedAt": "2024-06-16T14:30:00Z"
-        }
-      }
-    }
-    ```
-
-### 8.5 目標レビュー削除
-
-- **Path:** `DELETE /supervisor-reviews/{reviewId}`
-- **アクセス可能なロール:**
-    - `admin`: 全てのレビューを削除可能
-    - `supervisor`: 自身が作成したレビューのみ削除可能
-- **Response Body:**
-    ```json
-    {
-      "success": true,
-      "data": {
-        "message": "目標レビューが正常に削除されました",
-        "deletedReviewId": "990e8400-e29b-41d4-a716-446655440000",
-        "deletedAt": "2024-06-16T15:00:00Z"
-      }
-    }
-    ```
-
-## 9. Self Assessments (自己評価)
-
-### 9.1 自己評価一覧取得
-
-- **Path:** `GET /self-assessments`
-- **アクセス可能なロール:**
-    - `admin`: 全ての自己評価を取得可能
-    - `supervisor`: 自身の部下の自己評価を取得可能
-    - `employee`: 自身の自己評価のみ取得可能
-- **Query Parameters:**
-    - `goalId`: 特定の目標に対する自己評価を取得
-    - `periodId`: 特定の評価期間の自己評価を取得
-    - `userId`: 特定のユーザーの自己評価を取得（管理者・上司のみ）
-    - `status`: ステータスでフィルタ（draft, submitted）
-- **Response Body:**
-    ```json
-    {
-      "success": true,
-      "data": {
-        "assessments": [
-          {
-            "id": "uuid",
-            "goalId": "uuid",
-            "selfRating": 4,
-            "status": "submitted",
-            "goal": {
-              "id": "uuid",
-              "title": "第1四半期売上目標達成"
-            },
-            "employee": {
-              "id": "uuid",
-              "name": "山田 花子"
-            },
-            "submittedAt": "2024-06-14T09:00:00Z",
-            "updatedAt": "2024-06-14T09:00:00Z"
-          }
-        ]
-      }
-    }
-    ```
-
-### 9.2 自己評価詳細取得
-
-- **Path:** `GET /self-assessments/{assessmentId}`
-- **アクセス可能なロール:**
-    - `admin`: 全ての自己評価詳細を取得可能
-    - `supervisor`: 自身の部下の自己評価詳細を取得可能
-    - `employee`: 自身の自己評価詳細のみ取得可能
-- **Response Body:**
-    ```json
-    {
-      "success": true,
-      "data": {
-        "assessment": {
-          "id": "990e8400-e29b-41d4-a716-446655440000",
-          "goalId": "uuid",
-          "employeeId": "uuid",
-          "selfRating": 4,
-          "selfComment": "新規顧客開拓で目標の85%を達成。残り期間で100%達成を目指している。具体的には、A社との契約締結により大幅な売上増を実現。今後はB社、C社との商談を進める予定。",
-          "status": "submitted",
-          "goal": {
-            "id": "uuid",
-            "goalCategoryId": 1,
-            "targetData": {
-              "performanceGoalType": "quantitative",
-              "specificGoalText": "新規顧客獲得数を前期比150%にする",
-              "achievementCriteriaText": "CRMシステム上で確認できる新規契約顧客数が、指定期間内に目標数を達成した場合。見込み客リストからの転換率も参考指標とする。",
-              "meansMethodsText": "週次のターゲットリスト見直し会議を実施。新しいマーケティングチャネル（例: SNS広告）を試験導入。既存顧客への紹介キャンペーンを展開。"
-            },
-            "weight": 25,
-            "status": "approved",
-            "category": {
-              "id": 1,
-              "name": "業績目標",
-              "description": "売上や成果に関する目標"
-            },
-            "period": {
-              "id": "uuid",
-              "name": "2024年度 第1四半期評価",
-              "startDate": "2024-04-01",
-              "endDate": "2024-06-30"
-            }
-          },
-          "employee": {
-            "id": "uuid",
-            "name": "山田 花子",
-            "employeeCode": "EMP001",
-            "email": "hanako.yamada@shintairiku.jp",
-            "department": {
-              "id": "uuid",
-              "name": "営業部"
-            },
-            "stage": {
-              "id": "uuid",
-              "name": "S2",
-              "description": "中堅社員"
-            }
-          },
-          "supervisorFeedback": {
-            "id": "uuid",
-            "rating": 4,
-            "comment": "目標達成に向けて順調に進捗している。",
-            "status": "submitted",
-            "submittedAt": "2024-06-15T14:30:00Z"
-          },
-          "createdAt": "2024-06-10T09:00:00Z",
-          "updatedAt": "2024-06-14T09:00:00Z",
-          "submittedAt": "2024-06-14T09:00:00Z"
-        }
-      }
-    }
-    ```
-
-### 9.3 自己評価作成
+    - 削除成功のメッセージを返します。
+
+## 7. Self Assessments (自己評価)
+
+### 7.1 自己評価の作成（初回保存）
 
 - **Path:** `POST /self-assessments`
-- **アクセス可能なロール:** `admin`, `supervisor`, `employee`
-
 - **説明:** 特定の目標に対する自己評価を作成
 - **Request Body:**
     ```json
     {
       "goalId": "string",
-      "periodId": "string",
+      "selfRating": "number",
+      "selfComment": "string"
+    }
+    ```
+- **Response Body:**
+    - 保存成功のメッセージを返します。
+
+### 7.2 自己評価の更新
+
+- **Path:** `PUT /self-assessments/{assessmentId}`
+- **説明:** 自己評価の内容を更新します。**下書き保存**と**提出**にも使用
+  - **下書き保存:** `status` `draft`を指定
+  - **提出:** `status` に `submitted` を指定
+- **Request Body:**
+    ```json
+    {
       "selfRating": "number",
       "selfComment": "string",
-      "status": "draft"
-    }
-    ```
-- **Response Body:**
-    ```json
-    {
-      "success": true,
-      "data": {
-        "assessment": {
-          "id": "990e8400-e29b-41d4-a716-446655440000",
-          "goalId": "uuid",
-          "periodId": "uuid",
-          "employeeId": "uuid",
-          "selfRating": 4,
-          "selfComment": "新規顧客開拓で目標の85%を達成。残り期間で100%達成を目指している。",
-          "status": "draft",
-          "createdAt": "2024-06-14T09:00:00Z",
-          "updatedAt": "2024-06-14T09:00:00Z"
-        }
-      }
-    }
-    ```
-
-### 9.4 自己評価更新
-
-- **Path:** `PUT /self-assessments/{assessmentId}`
-- **アクセス可能なロール:**
-    - `admin`: 全ての自己評価を更新可能
-    - `employee`: 自身の自己評価のみ更新可能
-- **説明:** 自己評価の内容を更新します。**下書き保存**と**提出**にも使用
-  - **下書き保存:** `status` に `draft` を指定
-
-  - **提出:** `status` に `submitted` を指定
-- **Request Body:**
-    ```json
-    {
-      "selfRating": "number",
-      "selfComment": "string",
-      "status": "submitted"
-    }
-    ```
-- **Response Body:**
-    ```json
-    {
-      "success": true,
-      "data": {
-        "assessment": {
-          "id": "990e8400-e29b-41d4-a716-446655440000",
-          "goalId": "uuid",
-          "periodId": "uuid",
-          "employeeId": "uuid",
-          "selfRating": 4,
-          "selfComment": "新規顧客開拓で目標の85%を達成。残り期間で100%達成を目指している。",
-          "status": "submitted",
-          "createdAt": "2024-06-14T09:00:00Z",
-          "updatedAt": "2024-06-14T15:00:00Z",
-          "submittedAt": "2024-06-14T15:00:00Z"
-        }
-      }
-    }
-    ```
-
-### 9.5 自己評価削除
-
-- **Path:** `DELETE /self-assessments/{assessmentId}`
-- **アクセス可能なロール:**
-    - `admin`: 全ての自己評価を削除可能
-    - `employee`: 自身の下書き状態の自己評価のみ削除可能（提出済みは削除不可）
-- **Response Body:**
-    ```json
-    {
-      "success": true,
-      "data": {
-        "message": "自己評価が正常に削除されました",
-        "deletedAssessmentId": "990e8400-e29b-41d4-a716-446655440000",
-        "deletedAt": "2024-06-16T15:00:00Z"
-      }
-    }
-    ```
-
-## 10. Evaluation Periods (評価期間管理)
-
-### 10.1 評価期間一覧取得
-
-- **Path:** `GET /evaluation-periods`
-- **アクセス可能なロール:** `admin`, `supervisor`, `viewer`, `employee`
-- **Query Parameters:**
-    - `page`: ページ番号（デフォルト: 1）
-    - `limit`: 1ページあたりの件数（デフォルト: 20、最大: 100）
-    - `status`: ステータスでフィルタ（active, upcoming, completed）
-    - `sortBy`: ソート項目（startDate, endDate, createdAt）
-    - `sortOrder`: ソート順（asc, desc）
-- **Response Body:**
-    ```json
-    {
-      "success": true,
-      "data": {
-        "periods": [
-          {
-            "id": "uuid",
-            "name": "2024年度 第1四半期評価",
-            "periodType": "quarterly",
-            "description": "2024年度第1四半期の人事評価期間",
-            "startDate": "2024-04-01",
-            "endDate": "2024-06-30",
-            "goalSubmissionDeadline": "2024-04-07",
-            "evaluationDeadline": "2024-06-30",
-            "status": "active",
-            "createdAt": "2024-03-15T09:00:00Z",
-            "updatedAt": "2024-04-01T09:00:00Z"
-          }
-        ]
-      },
-      "meta": {
-        "page": 1,
-        "limit": 20,
-        "total": 4,
-        "totalPages": 1
-      }
-    }
-    ```
-
-### 10.2 評価期間作成
-
-- **Path:** `POST /evaluation-periods`
-- **アクセス可能なロール:** `admin`
-- **Request Body:**
-    ```json
-    {
-      "name": "2024年度 第2四半期評価",
-      "periodType": "quarterly",
-      "description": "2024年度第2四半期の人事評価期間",
-      "startDate": "2024-07-01",
-      "endDate": "2024-09-30",
-      "goalSubmissionDeadline": "2024-07-07",
-      "evaluationDeadline": "2024-09-30"
-    }
-    ```
-- **Response Body:**
-    ```json
-    {
-      "success": true,
-      "data": {
-        "period": {
-          "id": "770e8400-e29b-41d4-a716-446655440000",
-          "name": "2024年度 第2四半期評価",
-          "periodType": "quarterly",
-          "description": "2024年度第2四半期の人事評価期間",
-          "startDate": "2024-07-01",
-          "endDate": "2024-09-30",
-          "goalSubmissionDeadline": "2024-07-07",
-          "evaluationDeadline": "2024-09-30",
-          "status": "upcoming",
-          "createdAt": "2024-06-15T09:00:00Z",
-          "updatedAt": "2024-06-15T09:00:00Z"
-        }
-      }
-    }
-    ```
-
-### 10.3 評価期間詳細取得
-
-- **Path:** `GET /evaluation-periods/{periodId}`
-- **アクセス可能なロール:** `admin`, `supervisor`, `viewer`, `employee`
-- **補足:**他のテーブルとの連携を追う場合には、`period`の`id`を使用して、`GET /goals?periodId={periodId}`などで他のテーブルを取得可能。例えば、`Get goals?periodId={periodId},...`で目標のドラフト数、提出数、承認待ち数、承認数、差し戻し数なども取得可能。
-- **Response Body:**
-    ```json
-    {
-      "success": true,
-      "data": {
-        "period": {
-          "id": "770e8400-e29b-41d4-a716-446655440000",
-          "name": "2024年度 第1四半期評価",
-          "periodType": "quarterly",
-          "description": "2024年度第1四半期の人事評価期間",
-          "startDate": "2024-04-01",
-          "endDate": "2024-06-30",
-          "goalSubmissionDeadline": "2024-04-07",
-          "evaluationDeadline": "2024-06-30",
-          "status": "active",
-          "createdAt": "2024-03-15T09:00:00Z",
-          "updatedAt": "2024-04-01T09:00:00Z"
-        }
-      }
-    }
-    ```
-
-### 10.4 評価期間更新
-
-- **Path:** `PUT /evaluation-periods/{periodId}`
-- **アクセス可能なロール:** `admin`
-- **Request Body:**
-    ```json
-    {
-      "name": "2024年度 第1四半期評価（更新）",
-      "description": "2024年度第1四半期の人事評価期間（更新版）",
-      "startDate": "2024-04-01",
-      "endDate": "2024-06-30",
-      "status": "active"
-    }
-    ```
-- **Response Body:**
-    ```json
-    {
-      "success": true,
-      "data": {
-        "period": {
-          "id": "770e8400-e29b-41d4-a716-446655440000",
-          "name": "2024年度 第1四半期評価（更新）",
-          "periodType": "quarterly",
-          "description": "2024年度第1四半期の人事評価期間（更新版）",
-          "startDate": "2024-04-01",
-          "endDate": "2024-06-30",
-          "goalSubmissionDeadline": "2024-04-07",
-          "evaluationDeadline": "2024-06-30",
-          "status": "active",
-          "createdAt": "2024-03-15T09:00:00Z",
-          "updatedAt": "2024-06-16T14:30:00Z"
-        }
-      }
-    }
-    ```
-
-### 10.5 評価期間削除
-
-- **Path:** `DELETE /evaluation-periods/{periodId}`
-- **アクセス可能なロール:** `admin`
-- **Response Body:**
-    ```json
-    {
-      "success": true,
-      "data": {
-        "message": "評価期間が正常に削除されました",
-        "deletedPeriodId": "770e8400-e29b-41d4-a716-446655440000",
-        "deletedAt": "2024-06-16T15:00:00Z"
-      }
-    }
-    ```
-
-## 11. Supervisor Feedback for Employee's Assessment (上司フィードバック)
-
-### 11.1 上司フィードバック一覧取得
-
-- **Path:** `GET /supervisor-feedback`
-- **アクセス可能なロール:**
-    - `admin`: 全ての上司フィードバックを取得可能
-    - `supervisor`: 自身が上司として与えたフィードバック、または自身の部下に関するフィードバックを取得可能
-    - `employee`: 自身の自己評価に対するフィードバックのみ取得可能
-- **Query Parameters:**
-    - `selfAssessmentId`: 特定の自己評価に対するフィードバックを取得
-    - `periodId`: 特定の評価期間のフィードバックを取得
-    - `userId`: 特定のユーザーに対するフィードバックを取得（管理者・上司のみ）
-- **Response Body:**
-    ```json
-    {
-      "success": true,
-      "data": {
-        "feedback": [
-          {
-            "id": "uuid",
-            "selfAssessmentId": "uuid",
-            "periodId": "uuid",
-            "rating": 4,
-            "status": "submitted",
-            "selfAssessment": {
-              "id": "uuid",
-              "goal": {
-                "id": "uuid",
-                "goalCategoryId": 1,
-                "targetData": {
-                  "performanceGoalType": "quantitative",
-                  "specificGoalText": "新規顧客獲得数を前期比150%にする",
-                  "achievementCriteriaText": "CRMシステム上で確認できる新規契約顧客数が、指定期間内に目標数を達成した場合。見込み客リストからの転換率も参考指標とする。",
-                  "meansMethodsText": "週次のターゲットリスト見直し会議を実施。新しいマーケティングチャネル（例: SNS広告）を試験導入。既存顧客への紹介キャンペーンを展開。"
-                },
-                "weight": 25,
-                "status": "approved",
-                "category": {
-                  "id": 1,
-                  "name": "業績目標"
-                }
-              }
-            },
-            "supervisor": {
-              "id": "uuid",
-              "name": "田中 部長"
-            },
-            "employee": {
-              "id": "uuid",
-              "name": "山田 花子"
-            },
-            "updatedAt": "2024-06-15T14:30:00Z"
-          }
-        ]
-      }
-    }
-    ```
-
-### 11.2 上司フィードバック詳細取得
-
-- **Path:** `GET /supervisor-feedback/{feedbackId}`
-- **アクセス可能なロール:**
-    - `admin`: 全てのフィードバック詳細を取得可能
-    - `supervisor`: 自身が作成したフィードバック、または自身の部下に関するフィードバック詳細を取得可能
-    - `employee`: 自身の自己評価に対するフィードバック詳細のみ取得可能
-- **Response Body:**
-    ```json
-    {
-      "success": true,
-      "data": {
-        "feedback": {
-          "id": "880e8400-e29b-41d4-a716-446655440000",
-          "selfAssessmentId": "uuid",
-          "periodId": "uuid",
-          "supervisorId": "uuid",
-          "rating": 4,
-          "comment": "目標達成に向けて順調に進捗している。特に営業活動の質が向上しており、クライアントからの評価も高い。次四半期に向けては、新規開拓にも力を入れてほしい。",
-          "status": "submitted",
-          "selfAssessment": {
-            "id": "uuid",
-            "selfRating": 4,
-            "selfComment": "新規顧客開拓で目標の85%を達成。残り期間で100%達成を目指している。",
-            "status": "submitted",
-            "submittedAt": "2024-06-14T09:00:00Z",
-            "goal": {
-              "id": "uuid",
-              "goalCategoryId": 1,
-              "targetData": {
-                "performanceGoalType": "quantitative",
-                "specificGoalText": "新規顧客獲得数を前期比150%にする",
-                "achievementCriteriaText": "CRMシステム上で確認できる新規契約顧客数が、指定期間内に目標数を達成した場合。見込み客リストからの転換率も参考指標とする。",
-                "meansMethodsText": "週次のターゲットリスト見直し会議を実施。新しいマーケティングチャネル（例: SNS広告）を試験導入。既存顧客への紹介キャンペーンを展開。"
-              },
-              "weight": 25,
-              "status": "approved",
-              "category": {
-                "id": 1,
-                "name": "業績目標",
-                "description": "売上や成果に関する目標"
-              }
-            }
-          },
-          "period": {
-            "id": "uuid",
-            "name": "2024年度 第1四半期評価",
-            "startDate": "2024-04-01",
-            "endDate": "2024-06-30"
-          },
-          "supervisor": {
-            "id": "uuid",
-            "name": "田中 部長",
-            "employeeCode": "MGR001",
-            "email": "tanaka@shintairiku.jp",
-            "department": {
-              "id": "uuid",
-              "name": "営業部"
-            }
-          },
-          "employee": {
-            "id": "uuid",
-            "name": "山田 花子",
-            "employeeCode": "EMP001",
-            "email": "hanako.yamada@shintairiku.jp",
-            "department": {
-              "id": "uuid",
-              "name": "営業部"
-            },
-            "stage": {
-              "id": "uuid",
-              "name": "S2",
-              "description": "中堅社員"
-            }
-          },
-          "createdAt": "2024-06-15T09:00:00Z",
-          "updatedAt": "2024-06-15T14:30:00Z",
-          "submittedAt": "2024-06-15T14:30:00Z"
-        }
-      }
-    }
-    ```
-
-### 11.3 上司フィードバック作成
-
-- **Path:** `POST /supervisor-feedback`
-- **アクセス可能なロール:** `admin`, `supervisor`
-- **Request Body:**
-    ```json
-    {
-      "selfAssessmentId": "uuid",
-      "periodId": "uuid",
-      "rating": 4,
-      "comment": "目標達成に向けて順調に進捗している。特に営業活動の質が向上している。",
-      "status": "draft"
-    }
-    ```
-- **Response Body:**
-    ```json
-    {
-      "success": true,
-      "data": {
-        "feedback": {
-          "id": "880e8400-e29b-41d4-a716-446655440000",
-          "selfAssessmentId": "uuid",
-          "periodId": "uuid",
-          "supervisorId": "uuid",
-          "rating": 4,
-          "comment": "目標達成に向けて順調に進捗している。特に営業活動の質が向上している。",
-          "status": "draft",
-          "createdAt": "2024-06-16T09:00:00Z",
-          "updatedAt": "2024-06-16T09:00:00Z"
-        }
-      }
-    }
-    ```
-
-### 11.4 上司フィードバック更新
-
-- **Path:** `PUT /supervisor-feedback/{feedbackId}`
-- **アクセス可能なロール:**
-    - `admin`: 全てのフィードバックを更新可能
-    - `supervisor`: 自身が作成したフィードバックのみ更新可能
-- **Request Body:**
-    ```json
-    {
-      "rating": 5,
-      "comment": "目標を上回る成果を達成。今後もこの調子で頑張ってほしい。",
-      "status": "submitted"
-    }
-    ```
-- **Response Body:**
-    ```json
-    {
-      "success": true,
-      "data": {
-        "feedback": {
-          "id": "880e8400-e29b-41d4-a716-446655440000",
-          "selfAssessmentId": "uuid",
-          "periodId": "uuid",
-          "supervisorId": "uuid",
-          "rating": 5,
-          "comment": "目標を上回る成果を達成。今後もこの調子で頑張ってほしい。",
-          "status": "submitted",
-          "createdAt": "2024-06-16T09:00:00Z",
-          "updatedAt": "2024-06-16T14:30:00Z"
-        }
-      }
-    }
-    ```
-
-### 11.5 上司フィードバック削除
-
-- **Path:** `DELETE /supervisor-feedback/{feedbackId}`
-- **アクセス可能なロール:**
-    - `admin`: 全てのフィードバックを削除可能
-    - `supervisor`: 自身が作成したフィードバックのみ削除可能
-- **Response Body:**
-    ```json
-    {
-      "success": true,
-      "data": {
-        "message": "上司フィードバックが正常に削除されました",
-        "deletedFeedbackId": "880e8400-e29b-41d4-a716-446655440000",
-        "deletedAt": "2024-06-16T15:00:00Z"
-      }
-    }
-    ```
-
-## 12. Stages (ステージ管理)
-
-### 12.1 ステージ一覧取得
-
-- **Path:** `GET /stages`
-- **アクセス可能なロール:** `admin`, `supervisor`, `viewer`, `employee`
-- **Response Body:**
-    ```json
-    {
-      "success": true,
-      "data": {
-        "stages": [
-          {
-            "id": "11111111-2222-3333-4444-555555555555",
-            "name": "新入社員",
-            "description": "入社1-2年目の社員",
-            "userCount": 15,
-            "createdAt": "2024-01-01T00:00:00Z",
-            "updatedAt": "2024-01-01T00:00:00Z"
-          },
-          {
-            "id": "22222222-3333-4444-5555-666666666666",
-            "name": "中堅社員",
-            "description": "入社3-7年目の中核となる社員",
-            "userCount": 45,
-            "createdAt": "2024-01-01T00:00:00Z",
-            "updatedAt": "2024-01-01T00:00:00Z"
-          },
-          {
-            "id": "33333333-4444-5555-6666-777777777777",
-            "name": "管理職",
-            "description": "チームをマネジメントする管理職",
-            "userCount": 12,
-            "createdAt": "2024-01-01T00:00:00Z",
-            "updatedAt": "2024-01-01T00:00:00Z"
-          }
-        ]
-      }
-    }
-    ```
-
-### 12.2 ステージ作成
-
-- **Path:** `POST /stages`
-- **アクセス可能なロール:** `admin`
-- **Request Body:**
-    ```json
-    {
-      "name": "シニア社員",
-      "description": "入社8年目以上のベテラン社員"
-    }
-    ```
-- **Response Body:**
-    ```json
-    {
-      "success": true,
-      "data": {
-        "stage": {
-          "id": "44444444-5555-6666-7777-888888888888",
-          "name": "シニア社員",
-          "description": "入社8年目以上のベテラン社員",
-          "userCount": 0,
-          "createdAt": "2024-06-16T09:00:00Z",
-          "updatedAt": "2024-06-16T09:00:00Z"
-        }
-      }
-    }
-    ```
-
-### 12.3 ステージ詳細取得
-
-- **Path:** `GET /stages/{stageId}`
-- **アクセス可能なロール:** `admin`, `supervisor`, `viewer`, `employee`
-- **Response Body:**
-    ```json
-    {
-      "success": true,
-      "data": {
-        "stage": {
-          "id": "22222222-3333-4444-5555-666666666666",
-          "name": "中堅社員",
-          "description": "入社3-7年目の中核となる社員",
-          "userCount": 45,
-          "competencies": [
-            {
-              "id": "aaaaaaaa-bbbb-cccc-dddd-111111111111",
-              "name": "チームワーク・協調性",
-              "description": "チーム内での協調性と連携能力"
-            },
-            {
-              "id": "dddddddd-eeee-ffff-1111-444444444444",
-              "name": "コミュニケーション能力",
-              "description": "効果的な意思疎通と情報共有"
-            }
-          ],
-          "users": [
-            {
-              "id": "123e4567-e89b-12d3-a456-426614174000",
-              "name": "山田 太郎",
-              "employeeCode": "EMP001",
-              "department": {
-                "id": "dept-001-sales",
-                "name": "営業部"
-              }
-            }
-          ],
-          "createdAt": "2024-01-01T00:00:00Z",
-          "updatedAt": "2024-01-01T00:00:00Z"
-        }
-      }
-    }
-    ```
-
-### 12.4 ステージ更新
-
-- **Path:** `PUT /stages/{stageId}`
-- **アクセス可能なロール:** `admin`
-- **Request Body:**
-    ```json
-    {
-      "name": "中堅社員（リーダー候補）",
-      "description": "入社3-7年目の中核社員で、将来のリーダー候補"
-    }
-    ```
-- **Response Body:**
-    ```json
-    {
-      "success": true,
-      "data": {
-        "stage": {
-          "id": "22222222-3333-4444-5555-666666666666",
-          "name": "中堅社員（リーダー候補）",
-          "description": "入社3-7年目の中核社員で、将来のリーダー候補",
-          "userCount": 45,
-          "updatedAt": "2024-06-16T14:30:00Z"
-        }
-      }
-    }
-    ```
-
-### 12.5 ステージ削除
-
-- **Path:** `DELETE /stages/{stageId}`
-- **アクセス可能なロール:** `admin`
-- **Response Body:**
-    ```json
-    {
-      "success": true,
-      "data": {
-        "message": "ステージが正常に削除されました",
-        "deletedStageId": "44444444-5555-6666-7777-888888888888",
-        "deletedAt": "2024-06-16T15:00:00Z",
-        "affectedUsers": 0,
-        "affectedCompetencies": 0
-      }
-    }
-    ```
-
-## 13. Competencies (コンピテンシー管理)
-
-### 13.1 コンピテンシー一覧取得
-
-- **Path:** `GET /competencies`
-- **アクセス可能なロール:** `admin`, `supervisor`, `viewer`, `employee`
-- **Query Parameters:**
-    - `stageId`: 特定のステージのコンピテンシーを取得
-    - `page`: ページ番号（デフォルト: 1）
-    - `limit`: 1ページあたりの件数（デフォルト: 20、最大: 100）
-- **Response Body:**
-    ```json
-    {
-      "success": true,
-      "data": {
-        "competencies": [
-          {
-            "id": "aaaaaaaa-bbbb-cccc-dddd-111111111111",
-            "name": "チームワーク・協調性",
-            "description": "チーム内での協調性と連携能力",
-            "stage": {
-              "id": "22222222-3333-4444-5555-666666666666",
-              "name": "中堅社員",
-              "description": "入社3-7年目の中核となる社員"
-            },
-            "goalCount": 8,
-            "createdAt": "2024-01-01T00:00:00Z",
-            "updatedAt": "2024-01-01T00:00:00Z"
-          },
-          {
-            "id": "bbbbbbbb-cccc-dddd-eeee-222222222222",
-            "name": "リーダーシップ",
-            "description": "チームを牽引し成果を出すリーダーシップ",
-            "stage": {
-              "id": "33333333-4444-5555-6666-777777777777",
-              "name": "管理職",
-              "description": "チームをマネジメントする管理職"
-            },
-            "goalCount": 5,
-            "createdAt": "2024-01-01T00:00:00Z",
-            "updatedAt": "2024-01-01T00:00:00Z"
-          }
-        ]
-      },
-      "meta": {
-        "page": 1,
-        "limit": 20,
-        "total": 6,
-        "totalPages": 1
-      }
-    }
-    ```
-
-### 13.2 コンピテンシー作成
-
-- **Path:** `POST /competencies`
-- **アクセス可能なロール:** `admin`
-- **Request Body:**
-    ```json
-    {
-      "name": "イノベーション・創造性",
-      "description": "新しいアイデアを創出し、革新的な解決策を生み出す能力",
-      "stageId": "22222222-3333-4444-5555-666666666666"
-    }
-    ```
-- **Response Body:**
-    ```json
-    {
-      "success": true,
-      "data": {
-        "competency": {
-          "id": "gggggggg-hhhh-iiii-jjjj-777777777777",
-          "name": "イノベーション・創造性",
-          "description": "新しいアイデアを創出し、革新的な解決策を生み出す能力",
-          "stage": {
-            "id": "22222222-3333-4444-5555-666666666666",
-            "name": "中堅社員",
-            "description": "入社3-7年目の中核となる社員"
-          },
-          "goalCount": 0,
-          "createdAt": "2024-06-16T09:00:00Z",
-          "updatedAt": "2024-06-16T09:00:00Z"
-        }
-      }
-    }
-    ```
-
-### 13.3 コンピテンシー詳細取得
-
-- **Path:** `GET /competencies/{competencyId}`
-- **アクセス可能なロール:** `admin`, `supervisor`, `viewer`, `employee`
-- **説明:** `usersWithGoals`は、`goal_category_id = 2`かつ`target_data.competency_id`が指定されたコンピテンシーIDと一致するgoalsから、`user_id`と`period_id`を抽出して取得
-- **Response Body:**
-    ```json
-    {
-      "success": true,
-      "data": {
-        "competency": {
-          "id": "aaaaaaaa-bbbb-cccc-dddd-111111111111",
-          "name": "チームワーク・協調性",
-          "description": "チーム内での協調性と連携能力",
-          "stage": {
-            "id": "22222222-3333-4444-5555-666666666666",
-            "name": "中堅社員",
-            "description": "入社3-7年目の中核となる社員"
-          },
-          "goalCount": 8,
-          "usersWithGoals": [
-            {
-              "user": {
-                "id": "123e4567-e89b-12d3-a456-426614174000",
-                "name": "山田 太郎",
-                "employeeCode": "EMP001",
-                "department": {
-                  "id": "dept-001-sales",
-                  "name": "営業部"
-                }
-              },
-              "period": {
-                "id": "a1b2c3d4-e5f6-7890-1234-56789abcdef0",
-                "name": "2024年度 第1四半期評価",
-                "startDate": "2024-04-01",
-                "endDate": "2024-06-30"
-              }
-            },
-            {
-              "user": {
-                "id": "456e7890-e89b-12d3-a456-426614174001",
-                "name": "佐藤 次郎",
-                "employeeCode": "EMP004",
-                "department": {
-                  "id": "dept-001-sales",
-                  "name": "営業部"
-                }
-              },
-              "period": {
-                "id": "a1b2c3d4-e5f6-7890-1234-56789abcdef0",
-                "name": "2024年度 第1四半期評価",
-                "startDate": "2024-04-01",
-                "endDate": "2024-06-30"
-              }
-            },
-            {
-              "user": {
-                "id": "789e0123-e89b-12d3-a456-426614174002",
-                "name": "鈴木 三郎",
-                "employeeCode": "EMP005",
-                "department": {
-                  "id": "dept-002-engineering",
-                  "name": "エンジニアリング部"
-                }
-              },
-              "period": {
-                "id": "b2c3d4e5-f6g7-8901-2345-6789abcdef01",
-                "name": "2024年度 第2四半期評価",
-                "startDate": "2024-07-01",
-                "endDate": "2024-09-30"
-              }
-            }
-          ],
-          "createdAt": "2024-01-01T00:00:00Z",
-          "updatedAt": "2024-01-01T00:00:00Z"
-        }
-      }
-    }
-    ```
-
-### 13.4 コンピテンシー更新
-
-- **Path:** `PUT /competencies/{competencyId}`
-- **アクセス可能なロール:** `admin`
-- **Request Body:**
-    ```json
-    {
-      "name": "チームワーク・協調性・リーダーシップ",
-      "description": "チーム内での協調性と連携能力、およびチームを牽引するリーダーシップ",
-      "stageId": "22222222-3333-4444-5555-666666666666"
-    }
-    ```
-- **Response Body:**
-    ```json
-    {
-      "success": true,
-      "data": {
-        "competency": {
-          "id": "aaaaaaaa-bbbb-cccc-dddd-111111111111",
-          "name": "チームワーク・協調性・リーダーシップ",
-          "description": "チーム内での協調性と連携能力、およびチームを牽引するリーダーシップ",
-          "stage": {
-            "id": "22222222-3333-4444-5555-666666666666",
-            "name": "中堅社員",
-            "description": "入社3-7年目の中核となる社員"
-          },
-          "goalCount": 8,
-          "updatedAt": "2024-06-16T14:30:00Z"
-        }
-      }
-    }
-    ```
-
-### 13.5 コンピテンシー削除
-
-- **Path:** `DELETE /competencies/{competencyId}`
-- **アクセス可能なロール:** `admin`
-- **Response Body:**
-    ```json
-    {
-      "success": true,
-      "data": {
-        "message": "コンピテンシーが正常に削除されました",
-        "deletedCompetencyId": "gggggggg-hhhh-iiii-jjjj-777777777777",
-        "deletedAt": "2024-06-16T15:00:00Z",
-        "affectedGoals": 0
-      }
-    }
-    ```+      "status": "draft" 
+    }
+    ```
+- **Response Body:**
+    - 更新後の自己評価オブジェクトを返します。
