# See https://help.github.com/articles/ignoring-files/ for more about ignoring files.

# dependencies
/node_modules
/.pnp
.pnp.*
.yarn/*
!.yarn/patches
!.yarn/plugins
!.yarn/releases
!.yarn/versions

# testing
/coverage

# next.js
.next/
node_modules/
/out/

# python
__pycache__/

# Python virtual environments
venv/
.venv/

# production
/build

# misc
.DS_Store
*.pem

# debug
npm-debug.log*
yarn-debug.log*
yarn-error.log*
.pnpm-debug.log*

# env files (can opt-in for committing if needed)
.env
.env.local

# vercel
.vercel

# cursor
.cursor

# personal notes
.notes/

# typescript
*.tsbuildinfo
next-env.d.ts

# clerk configuration (can include secrets)
.clerk/

# Supabase
.supabase/
.supabase

# Prisma
.prisma/

# logs
backend/tests/logs

# VS Code settings (personal configurations)
.vscode/

# Kiro
<<<<<<< HEAD
.kiro/local_kiro/
=======
.kiro/local_kiro/

# PR
PR*.md
>>>>>>> 30d08dd3
<|MERGE_RESOLUTION|>--- conflicted
+++ resolved
@@ -72,11 +72,7 @@
 .vscode/
 
 # Kiro
-<<<<<<< HEAD
-.kiro/local_kiro/
-=======
 .kiro/local_kiro/
 
 # PR
-PR*.md
->>>>>>> 30d08dd3
+PR*.md