--- conflicted
+++ resolved
@@ -148,12 +148,8 @@
       return;
     }
     fetchUserData();
-<<<<<<< HEAD
-  }, [userId, initialUserData, skipFetchIfInitialData]); // fetchUserData is stable as it only depends on userId
-=======
   // eslint-disable-next-line react-hooks/exhaustive-deps
   }, [userId]); // fetchUserData is stable as it only depends on userId
->>>>>>> 18824193
 
   // Utility functions
   const hasRole = (role: string): boolean => {
