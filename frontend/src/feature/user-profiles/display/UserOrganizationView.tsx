--- conflicted
+++ resolved
@@ -1,10 +1,6 @@
 "use client";
 
-<<<<<<< HEAD
-import { useCallback, useMemo, useState, useEffect } from 'react';
-=======
-import React, { useCallback, useMemo } from 'react';
->>>>>>> d082c186
+import React, { useCallback, useMemo, useState, useEffect } from 'react';
 import ReactFlow, {
   Node,
   Edge,
@@ -17,24 +13,17 @@
   NodeTypes,
   Handle,
   Position,
-<<<<<<< HEAD
   NodeDragHandler,
-=======
->>>>>>> d082c186
   MarkerType,
 } from 'reactflow';
 import 'reactflow/dist/style.css';
 import type { UserDetailResponse } from '@/api/types';
 import { Card, CardContent, CardHeader, CardTitle, CardDescription } from '@/components/ui/card';
 import { Badge } from '@/components/ui/badge';
-<<<<<<< HEAD
 import { Building2, Users, User, Mail, RefreshCw, Undo2, Save } from 'lucide-react';
 import { Button } from '@/components/ui/button';
 import { toast } from 'sonner';
 import { updateUserAction } from '@/api/server-actions/users';
-=======
-import { Building2, Users, User, Mail } from 'lucide-react';
->>>>>>> d082c186
 
 
 interface UserOrganizationViewProps {
@@ -43,7 +32,6 @@
 }
 
 // Custom node component for user cards
-<<<<<<< HEAD
 const UserNode = ({ data, selected, dragging }: { data: { user: UserDetailResponse; hasPendingChange?: boolean }; selected?: boolean; dragging?: boolean }) => {
   const { user, hasPendingChange } = data;
   
@@ -73,26 +61,6 @@
     }
     
     return baseStyle;
-=======
-const UserNode = ({ data }: { data: { user: UserDetailResponse } }) => {
-  const { user } = data;
-  
-  // Determine card styling based on user role and status
-  const getCardStyle = () => {
-    if (user.status === 'pending_approval') {
-      return 'border-orange-300 bg-orange-50/50';
-    }
-    if (user.roles?.some((role) => role.name.toLowerCase().includes('admin'))) {
-      return 'border-blue-400 bg-blue-50/50';
-    }
-    if (user.roles?.some((role) => role.name.toLowerCase().includes('manager'))) {
-      return 'border-green-400 bg-green-50/50';
-    }
-    if (user.roles?.some((role) => role.name.toLowerCase().includes('supervisor'))) {
-      return 'border-purple-400 bg-purple-50/50';
-    }
-    return 'border-gray-200 bg-white';
->>>>>>> d082c186
   };
 
   const getStatusBadge = (status: string) => {
@@ -122,7 +90,6 @@
           borderRadius: '50%'
         }}
       />
-<<<<<<< HEAD
       <Card className={`w-72 sm:w-64 md:w-72 group hover:shadow-md transition-all duration-200 cursor-grab active:cursor-grabbing ${getCardStyle()}`}>
         <CardHeader className="pb-4">
           <div className="flex items-start justify-between">
@@ -133,13 +100,6 @@
                   <div className="w-2 h-2 bg-red-500 rounded-full animate-pulse" title="Mudança pendente" />
                 )}
               </div>
-=======
-      <Card className={`w-72 sm:w-64 md:w-72 group hover:shadow-md transition-shadow ${getCardStyle()}`}>
-        <CardHeader className="pb-4">
-          <div className="flex items-start justify-between">
-            <div className="flex-1">
-              <CardTitle className="text-lg">{user.name}</CardTitle>
->>>>>>> d082c186
               <CardDescription className="flex items-center gap-1 mt-1">
                 <User className="w-3 h-3" />
                 {user.employee_code}
@@ -225,7 +185,6 @@
   userNode: UserNode,
 };
 
-<<<<<<< HEAD
 // Pending change interface for local state
 interface PendingChange {
   userId: string;
@@ -242,15 +201,11 @@
   const [pendingChanges, setPendingChanges] = useState<PendingChange[]>([]);
   const [layoutKey, setLayoutKey] = useState(0); // Force layout recalculation
   
-=======
-export default function UserOrganizationView({ users }: UserOrganizationViewProps) {
->>>>>>> d082c186
   // Build hierarchy from users data
   const { nodes, edges } = useMemo(() => {
     const nodeMap = new Map<string, Node>();
     const edgeList: Edge[] = [];
     
-<<<<<<< HEAD
     // Apply pending changes to create a modified user list
     const usersWithPendingChanges = users.map(user => {
       const pendingChange = pendingChanges.find(change => change.userId === user.id);
@@ -272,15 +227,10 @@
     usersWithPendingChanges.forEach((user) => {
       const hasPendingChange = pendingChanges.some(change => change.userId === user.id);
       
-=======
-    // Create nodes for all users
-    users.forEach((user) => {
->>>>>>> d082c186
       nodeMap.set(user.id, {
         id: user.id,
         type: 'userNode',
         position: { x: 0, y: 0 }, // Will be calculated by layout
-<<<<<<< HEAD
         data: { user, hasPendingChange },
       });
     });
@@ -296,15 +246,6 @@
         const edgeOpacity = hasPendingChange ? 0.9 : 0.8;
         const strokeWidth = hasPendingChange ? 4 : 3;
         
-=======
-        data: { user },
-      });
-    });
-    
-    // Create edges for supervisor-subordinate relationships
-    users.forEach((user) => {
-      if (user.supervisor && user.supervisor.id && user.id) {
->>>>>>> d082c186
         edgeList.push({
           id: `${user.supervisor.id}-${user.id}`,
           source: user.supervisor.id,
@@ -313,14 +254,13 @@
           targetHandle: 'top',
           type: 'smoothstep',
           style: { 
-<<<<<<< HEAD
             stroke: edgeColor, 
             strokeWidth: strokeWidth,
             opacity: edgeOpacity
           },
           animated: hasPendingChange, // Animate pending changes for extra visibility
           markerEnd: {
-            type: MarkerType.Arrow,
+            type: MarkerType.ArrowClosed,
             width: 20,
             height: 20,
             color: edgeColor,
@@ -331,25 +271,6 @@
     
     // Auto-layout: Find root nodes (users without supervisors) - use modified users with pending changes
     const rootUsers = usersWithPendingChanges.filter(user => !user.supervisor);
-=======
-            stroke: '#3b82f6', 
-            strokeWidth: 3,
-            opacity: 0.8
-          },
-          animated: false,
-          markerEnd: {
-            type: MarkerType.ArrowClosed,
-            width: 20,
-            height: 20,
-            color: '#3b82f6',
-          },
-        });
-      }
-    });
-    
-    // Auto-layout: Find root nodes (users without supervisors)
-    const rootUsers = users.filter(user => !user.supervisor);
->>>>>>> d082c186
     const visited = new Set<string>();
     
     const layoutNodes = (user: UserDetailResponse, level: number, xOffset: number): { width: number, center: number } => {
@@ -361,13 +282,8 @@
       const node = nodeMap.get(user.id);
       if (!node) return { width: 0, center: 0 };
       
-<<<<<<< HEAD
       // Get subordinates that exist in the filtered users - use modified users with pending changes
       const subordinates = usersWithPendingChanges.filter(u => u.supervisor?.id === user.id && nodeMap.has(u.id));
-=======
-      // Get subordinates that exist in the filtered users
-      const subordinates = users.filter(u => u.supervisor?.id === user.id && nodeMap.has(u.id));
->>>>>>> d082c186
       
       // Improved spacing and layout for better visualization
       const nodeWidth = 288; // w-72 = 288px (sm:w-64 = 256px on mobile)
@@ -464,18 +380,13 @@
       nodes: allNodes,
       edges: edgeList,
     };
-<<<<<<< HEAD
   }, [users, pendingChanges]);
-=======
-  }, [users]);
->>>>>>> d082c186
   
   const [nodesState, setNodes, onNodesChange] = useNodesState(nodes);
   const [edgesState, setEdges, onEdgesChange] = useEdgesState(edges);
   
   const onConnect = useCallback(
-<<<<<<< HEAD
-    (params: Connection) => setEdges((eds) => addEdge(params, eds)),
+    (params: Connection) => setEdges((eds: Edge[]) => addEdge(params, eds)),
     [setEdges]
   );
   
@@ -740,17 +651,6 @@
     setNodes(nodes);
     setEdges(edges);
   }, [nodes, edges, setNodes, setEdges, layoutKey]);
-=======
-    (params: Connection) => setEdges((eds: Edge[]) => addEdge(params, eds)),
-    [setEdges]
-  );
-  
-  // Update nodes and edges when users change
-  React.useEffect(() => {
-    setNodes(nodes);
-    setEdges(edges);
-  }, [nodes, edges, setNodes, setEdges]);
->>>>>>> d082c186
   
   if (users.length === 0) {
     return (
@@ -786,22 +686,17 @@
             <p className="font-medium">操作方法:</p>
             <p>🔍 ズーム: マウスホイール</p>
             <p>🖱️ 移動: ドラッグ</p>
-<<<<<<< HEAD
             <>
               <p>👆 階層変更: ユーザーをドラッグして上司の下にドロップ</p>
               <p>🎯 ドロップゾーン: 上司の上または下の近くにドロップ</p>
               <p>🔴 赤線: 保存待ちの変更 (アニメーション付き)</p>
               <p>💾 保存: 左上の「保存」ボタンで確定</p>
             </>
-=======
-            <p>📱 リセット: ダブルクリック</p>
->>>>>>> d082c186
           </div>
         </div>
       </div>
       
       {/* React Flow Container */}
-<<<<<<< HEAD
       <div className="w-full h-[900px] sm:h-[700px] md:h-[800px] lg:h-[900px] border-2 border-gray-200 rounded-xl overflow-hidden bg-gradient-to-br from-gray-50 to-white shadow-lg relative">
         {/* Save and Undo Buttons - appear in top-left when there are pending changes */}
         {pendingChanges.length > 0 && (
@@ -865,20 +760,14 @@
             }
           `}</style>
         )}
-=======
-      <div className="w-full h-[900px] sm:h-[700px] md:h-[800px] lg:h-[900px] border-2 border-gray-200 rounded-xl overflow-hidden bg-gradient-to-br from-gray-50 to-white shadow-lg">
->>>>>>> d082c186
         <ReactFlow
           nodes={nodesState}
           edges={edgesState}
           onNodesChange={onNodesChange}
           onEdgesChange={onEdgesChange}
           onConnect={onConnect}
-<<<<<<< HEAD
           onNodeDragStart={onNodeDragStart}
           onNodeDragStop={onNodeDragStop}
-=======
->>>>>>> d082c186
           nodeTypes={nodeTypes}
           fitView
           fitViewOptions={{ 
@@ -891,17 +780,10 @@
           maxZoom={1.5}
           defaultViewport={{ x: 0, y: 0, zoom: 0.6 }}
           proOptions={{ hideAttribution: true }}
-<<<<<<< HEAD
           nodesDraggable={true}
           nodesConnectable={false}
           elementsSelectable={true}
           panOnDrag={!isDragging}
-=======
-          nodesDraggable={false}
-          nodesConnectable={false}
-          elementsSelectable={true}
-          panOnDrag={true}
->>>>>>> d082c186
           zoomOnScroll={true}
           zoomOnPinch={true}
           zoomOnDoubleClick={true}
