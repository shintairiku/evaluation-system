--- conflicted
+++ resolved
@@ -6,12 +6,9 @@
 import { GoalApprovalHandler } from '../GoalApprovalHandler';
 import { useCompetencyNames } from '../../hooks/useCompetencyNames';
 import { useIdealActionsResolver } from '../../hooks/useIdealActionsResolver';
-<<<<<<< HEAD
-=======
 import { useKeyboardNavigation } from '@/hooks/useKeyboardNavigation';
 import { useResponsiveBreakpoint } from '@/hooks/useResponsiveBreakpoint';
 import { createAriaLabel, generateAccessibilityId, createAriaLiveRegion } from '@/utils/accessibility';
->>>>>>> c8b1f871
 
 /**
  * Props for the GoalApprovalCard component
@@ -37,8 +34,6 @@
   const isPerformanceGoal = goal.goalCategory === '業績目標';
   const isCompetencyGoal = goal.goalCategory === 'コンピテンシー';
 
-<<<<<<< HEAD
-=======
   // Accessibility and responsive hooks
   const { containerRef } = useKeyboardNavigation({
     enableArrowKeys: false,
@@ -52,7 +47,6 @@
   const titleId = React.useMemo(() => generateAccessibilityId('goal-title'), []);
   const statusId = React.useMemo(() => generateAccessibilityId('goal-status'), []);
 
->>>>>>> c8b1f871
   // Resolve competency IDs to names for display
   const { competencyNames, loading: competencyLoading } = useCompetencyNames(
     isCompetencyGoal ? goal.competencyIds : null
@@ -93,11 +87,7 @@
 
     switch (goal.status) {
       case 'submitted':
-<<<<<<< HEAD
-        return <Badge variant="secondary">承認待ち</Badge>;
-=======
         return <Badge variant="secondary" {...ariaLabel}>{statusInfo.text}</Badge>;
->>>>>>> c8b1f871
       case 'approved':
         return <Badge variant="default" {...ariaLabel}>{statusInfo.text}</Badge>;
       case 'rejected':
@@ -205,19 +195,6 @@
           <div className="space-y-4">
             {goal.competencyIds && goal.competencyIds.length > 0 && (
               <div>
-<<<<<<< HEAD
-                <h4 className="font-semibold mb-2">選択したコンピテンシー</h4>
-                <div className="bg-gray-50 p-3 rounded-md">
-                  {competencyLoading ? (
-                    <div className="flex items-center gap-2 text-sm text-muted-foreground">
-                      <Loader2 className="h-4 w-4 animate-spin" />
-                      コンピテンシー名を読み込み中...
-                    </div>
-                  ) : competencyNames.length > 0 ? (
-                    <p className="text-sm">{competencyNames.join(', ')}</p>
-                  ) : (
-                    <p className="text-sm text-muted-foreground">
-=======
                 <h4 className="font-semibold mb-2" role="heading" aria-level={4}>選択したコンピテンシー</h4>
                 <div className="bg-gray-50 p-3 rounded-md" role="region" aria-labelledby="competencies-label">
                   {competencyLoading ? (
@@ -235,7 +212,6 @@
                   ) : (
                     <p className="text-sm text-muted-foreground" id="competencies-label"
                        aria-label={`コンピテンシーID: ${goal.competencyIds.join(', ')}`}>
->>>>>>> c8b1f871
                       コンピテンシーID: {goal.competencyIds.join(', ')}
                     </p>
                   )}
@@ -245,23 +221,6 @@
 
             {goal.selectedIdealActions && Object.keys(goal.selectedIdealActions).length > 0 && (
               <div>
-<<<<<<< HEAD
-                <h4 className="font-semibold mb-2">理想的な行動</h4>
-                <div className="bg-gray-50 p-3 rounded-md">
-                  {actionsLoading ? (
-                    <div className="flex items-center gap-2 text-sm text-muted-foreground">
-                      <Loader2 className="h-4 w-4 animate-spin" />
-                      理想的な行動を読み込み中...
-                    </div>
-                  ) : resolvedActions.length > 0 ? (
-                    <div className="space-y-2">
-                      {resolvedActions.map((resolved, index) => (
-                        <div key={index} className="text-sm">
-                          <span className="font-medium">{resolved.competencyName}:</span>
-                          <ul className="list-disc list-inside ml-2 mt-1">
-                            {resolved.actions.map((action, actionIndex) => (
-                              <li key={actionIndex}>{action}</li>
-=======
                 <h4 className="font-semibold mb-2" role="heading" aria-level={4}>理想的な行動</h4>
                 <div className="bg-gray-50 p-3 rounded-md" role="region" aria-labelledby="ideal-actions-label">
                   {actionsLoading ? (
@@ -284,22 +243,12 @@
                               aria-label={`${resolved.competencyName}の理想的な行動`}>
                             {resolved.actions.map((action, actionIndex) => (
                               <li key={actionIndex} role="listitem">{action}</li>
->>>>>>> c8b1f871
                             ))}
                           </ul>
                         </div>
                       ))}
                     </div>
                   ) : (
-<<<<<<< HEAD
-                    <div className="space-y-2">
-                      {Object.entries(goal.selectedIdealActions).map(([key, actions]) => (
-                        <div key={key} className="text-sm">
-                          <span className="font-medium">{key}:</span>
-                          <ul className="list-disc list-inside ml-2 mt-1">
-                            {actions.map((action, index) => (
-                              <li key={index}>行動 {action}</li>
-=======
                     <div className="space-y-2" id="ideal-actions-label">
                       {Object.entries(goal.selectedIdealActions).map(([key, actions]) => (
                         <div key={key} className="text-sm" role="group">
@@ -307,7 +256,6 @@
                           <ul className="list-disc list-inside ml-2 mt-1" role="list">
                             {actions.map((action, index) => (
                               <li key={index} role="listitem">行動 {action}</li>
->>>>>>> c8b1f871
                             ))}
                           </ul>
                         </div>
@@ -340,13 +288,9 @@
 
         {/* Approval Handler - Only show for pending goals */}
         {goal.status === 'submitted' && (
-<<<<<<< HEAD
-          <div className="mt-6 pt-4 border-t">
-=======
           <div className={`mt-6 pt-4 border-t ${isMobile ? 'mt-4 pt-3' : 'mt-6 pt-4'}`}
                role="region"
                aria-label="目標承認操作">
->>>>>>> c8b1f871
             <GoalApprovalHandler goal={goal} employeeName={employeeName} onSuccess={onGoalUpdate} />
           </div>
         )}
