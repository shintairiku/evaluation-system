--- conflicted
+++ resolved
@@ -30,18 +30,10 @@
   unmountInactiveAfter?: number;
 }
 
-<<<<<<< HEAD
-interface RoleVisibility {
-  [role: string]: {
-    rendered: boolean;
-    lastActive: number;
-  };
-=======
 interface CacheEntry {
   // eslint-disable-next-line @typescript-eslint/no-explicit-any
   component: ComponentType<any>;
   timestamp: number;
->>>>>>> 18824193
 }
 
 // Default loading component
@@ -124,23 +116,10 @@
     }
   }, [enableParallelRendering, roleComponents, activeRole]);
 
-<<<<<<< HEAD
-  // Update last active timestamp when role changes
-  useEffect(() => {
-    if (enableParallelRendering) {
-      setRoleVisibility(prev => ({
-        ...prev,
-        [activeRole]: {
-          rendered: true,
-          lastActive: Date.now()
-        }
-      }));
-=======
   // Get component for active role
   // eslint-disable-next-line @typescript-eslint/no-explicit-any
   const getActiveComponent = (): ComponentType<any> | null => {
     const componentFactory = roleComponents[activeRole];
->>>>>>> 18824193
 
       // Clear any existing cleanup timer
       if (cleanupTimerRef.current) {
@@ -302,8 +281,6 @@
     visibleTabs: Array.from(tabs).filter(t => t.getAttribute('aria-hidden') === 'false').length,
     hiddenTabs: Array.from(tabs).filter(t => t.getAttribute('aria-hidden') === 'true').length
   };
-<<<<<<< HEAD
-=======
 }
 
 /**
@@ -337,5 +314,4 @@
       timestamp: Date.now()
     });
   }
->>>>>>> 18824193
 }