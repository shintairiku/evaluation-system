<<<<<<< HEAD
import { Suspense } from 'react';
import UserProfilesDataLoader from "@/feature/user-profiles/display/UserProfilesDataLoader";
import { ProfilePageSkeleton, DelayedSkeleton } from '@/components/ui/loading-skeleton';
=======
import { getUsersAction } from '@/api/server-actions';
import UserManagementWithSearch from "@/feature/user-profiles/display/UserManagementWithSearch";
import { Alert, AlertDescription } from '@/components/ui/alert';
import { AlertCircle } from 'lucide-react';
>>>>>>> c8e6519b

interface UserProfilesPageProps {
  searchParams: {
    page?: string;
    limit?: string;
  };
}

export default async function UserProfilesPage({ searchParams }: UserProfilesPageProps) {
  // Await searchParams for Next.js 15 compatibility
  const resolvedSearchParams = await searchParams;
  
  // Parse pagination parameters from URL
  const page = parseInt(resolvedSearchParams.page || '1', 10);
  const limit = parseInt(resolvedSearchParams.limit || '50', 10);
  
<<<<<<< HEAD
  return (
    <div className="container mx-auto p-6">
      <div className="space-y-6">
        <div>
          <h1 className="text-3xl font-bold">ユーザー管理</h1>
          <p className="text-muted-foreground">
            組織内のユーザーを検索し、プロフィール情報を管理します
          </p>
        </div>
        
        <Suspense fallback={
          <DelayedSkeleton delay={300}>
            <ProfilePageSkeleton />
          </DelayedSkeleton>
        }>
          <UserProfilesDataLoader page={page} limit={limit} />
        </Suspense>
      </div>
    </div>
=======
  // Server-side data fetching using getUsersAction as specified in task #112
  const result = await getUsersAction({ page, limit });

  if (!result.success) {
    return (
      <Alert variant="destructive">
        <AlertCircle className="h-4 w-4" />
        <AlertDescription>
          エラー: {result.error || 'ユーザーリストの取得に失敗しました'}
        </AlertDescription>
      </Alert>
    );
  }
  
  return (
    <UserManagementWithSearch initialUsers={result.data!.items} />
>>>>>>> c8e6519b
  );
} <|MERGE_RESOLUTION|>--- conflicted
+++ resolved
@@ -1,13 +1,6 @@
-<<<<<<< HEAD
 import { Suspense } from 'react';
 import UserProfilesDataLoader from "@/feature/user-profiles/display/UserProfilesDataLoader";
 import { ProfilePageSkeleton, DelayedSkeleton } from '@/components/ui/loading-skeleton';
-=======
-import { getUsersAction } from '@/api/server-actions';
-import UserManagementWithSearch from "@/feature/user-profiles/display/UserManagementWithSearch";
-import { Alert, AlertDescription } from '@/components/ui/alert';
-import { AlertCircle } from 'lucide-react';
->>>>>>> c8e6519b
 
 interface UserProfilesPageProps {
   searchParams: {
@@ -24,7 +17,6 @@
   const page = parseInt(resolvedSearchParams.page || '1', 10);
   const limit = parseInt(resolvedSearchParams.limit || '50', 10);
   
-<<<<<<< HEAD
   return (
     <div className="container mx-auto p-6">
       <div className="space-y-6">
@@ -44,23 +36,5 @@
         </Suspense>
       </div>
     </div>
-=======
-  // Server-side data fetching using getUsersAction as specified in task #112
-  const result = await getUsersAction({ page, limit });
-
-  if (!result.success) {
-    return (
-      <Alert variant="destructive">
-        <AlertCircle className="h-4 w-4" />
-        <AlertDescription>
-          エラー: {result.error || 'ユーザーリストの取得に失敗しました'}
-        </AlertDescription>
-      </Alert>
-    );
-  }
-  
-  return (
-    <UserManagementWithSearch initialUsers={result.data!.items} />
->>>>>>> c8e6519b
   );
-} +}