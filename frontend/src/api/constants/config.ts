declare const process: {
  env: {
    [key: string]: string | undefined;
    NEXT_PUBLIC_API_BASE_URL?: string;
    API_BASE_URL_SERVER?: string;
    NODE_ENV?: string;
  };
};

// Detect if we're running on server or client
const isServer = typeof window === 'undefined';

const getApiBaseUrl = () => {
<<<<<<< HEAD
  // Server-side: use Docker internal network (backend:8000)
  if (isServer) {
    const serverUrl = process.env.API_BASE_URL_SERVER;
    if (!serverUrl) {
      if (process.env.NODE_ENV === 'production') {
        throw new Error('API_BASE_URL_SERVER is not set for production environment');
      }
      // Default to Docker service name for server-side calls
      return 'http://backend:8000';
    }
    return serverUrl;
  }

  // Client-side: use localhost (browser access via Docker port mapping)
  const clientUrl = process.env.NEXT_PUBLIC_API_BASE_URL;
  if (!clientUrl) {
    if (process.env.NODE_ENV === 'production') {
      throw new Error('NEXT_PUBLIC_API_BASE_URL is not set for production environment');
    }
    // Default to localhost for browser access
    return 'http://localhost:8000';
  }
  return clientUrl;
=======
  const baseUrl = process.env.NEXT_PUBLIC_API_BASE_URL;

  // Production environment MUST have NEXT_PUBLIC_API_BASE_URL set
  if (process.env.NODE_ENV === 'production') {
    if (!baseUrl) {
      throw new Error(
        'NEXT_PUBLIC_API_BASE_URL is required in production. ' +
        'Please set it to your Cloud Run backend URL (e.g., https://your-backend-xxx.run.app)'
      );
    }
    return baseUrl;
  }

  // Development/staging fallback
  if (!baseUrl) {
    // In Docker environment, use service name 'backend' instead of 'localhost'
    // This can be detected by checking if we're in a containerized environment
    // For now, we'll use 'backend' as the default for Docker networking
    return 'http://backend:8000';
  }

  return baseUrl;
>>>>>>> 18824193
};

export const API_CONFIG = {
  BASE_URL: getApiBaseUrl(),
  API_VERSION: 'v1',
  FULL_URL: `${getApiBaseUrl()}/api/v1`,
  ORG_API_BASE: `${getApiBaseUrl()}/api/org`, // Organization-scoped API base
  TIMEOUT: 30000, // 30 seconds
  RETRY_ATTEMPTS: 3,
  RETRY_DELAY: 1000, // 1 second (base delay for exponential backoff)
  MAX_RETRY_DELAY: 30000, // 30 seconds (cap for exponential backoff)
  
  // Environment-specific settings
  IS_PRODUCTION: process.env.NODE_ENV === 'production',
  IS_DEVELOPMENT: process.env.NODE_ENV === 'development',
  
  // Logging configuration
  ENABLE_REQUEST_LOGGING: process.env.NEXT_PUBLIC_ENABLE_REQUEST_LOGGING === 'true', // Opt-in request logging
  ENABLE_ERROR_LOGGING: true, // Always log errors
  
  // Performance settings
  MAX_CONCURRENT_REQUESTS: 10, // Limit concurrent requests to prevent overload
} as const;

// Helper function to build API URLs (returns relative paths for HTTP client)
export const buildApiUrl = (endpoint: string, version?: string) => {
  const apiVersion = version || API_CONFIG.API_VERSION;
  return `/api/${apiVersion}${endpoint}`;
};

// Helper function to build organization-scoped API URLs (returns relative paths for HTTP client)
export const buildOrgApiUrl = (orgSlug: string, endpoint: string) => {
  const cleanEndpoint = endpoint.startsWith('/') ? endpoint : `/${endpoint}`;

  // FastAPI handles both with and without trailing slashes via redirect_slashes=True (default)
  // However, redirects (307) double the number of requests
  // Therefore, we NEVER add trailing slashes automatically
  // Backend routes should be defined without trailing slashes for consistency

  return `/api/org/${encodeURIComponent(orgSlug)}${cleanEndpoint}`;
};

export const API_ENDPOINTS = {
  // Auth endpoints (organization-agnostic)
  AUTH: {
    USER_BY_CLERK_ID: (clerkId: string) => buildApiUrl(`/auth/user/${clerkId}`),
    SIGNUP_PROFILE_OPTIONS: buildApiUrl('/auth/signup/profile-options'),
    LOGOUT: buildApiUrl('/auth/logout'),
    // DEV_KEYS: buildApiUrl('/auth/dev-keys'),
  },
  
  // User endpoints (organization-scoped)
  USERS: {
    LIST: '/users',
    BY_ID: (id: string) => `/users/${id}`,
    CREATE: '/users',
    UPDATE: (id: string) => `/users/${id}`,
    UPDATE_STAGE: (id: string) => `/users/${id}/stage`,
    DELETE: (id: string) => `/users/${id}`,
    ORG_CHART: '/users/org-chart',
  },
  
  // Department endpoints
  DEPARTMENTS: {
    LIST: '/departments',
    BY_ID: (id: string) => `/departments/${id}`,
    CREATE: '/departments',
    UPDATE: (id: string) => `/departments/${id}`,
    DELETE: (id: string) => `/departments/${id}`,
  },
  
  // Role endpoints
  ROLES: {
    LIST: '/roles',
    BY_ID: (id: string) => `/roles/${id}`,
    CREATE: '/roles',
    UPDATE: (id: string) => `/roles/${id}`,
    DELETE: (id: string) => `/roles/${id}`,
    REORDER: '/roles/reorder',
  },
  
  // Stage endpoints
  STAGES: {
    LIST: '/stages',
    BY_ID: (id: string) => `/stages/${id}`,
    CREATE: '/stages',
    UPDATE: (id: string) => `/stages/${id}`,
    DELETE: (id: string) => `/stages/${id}`,
    ADMIN: '/stages/admin',
  },
  
  // Evaluation Period endpoints
  EVALUATION_PERIODS: {
    LIST: '/evaluation-periods',
    BY_ID: (id: string) => `/evaluation-periods/${id}`,
    CREATE: '/evaluation-periods',
    UPDATE: (id: string) => `/evaluation-periods/${id}`,
    DELETE: (id: string) => `/evaluation-periods/${id}`,
    CURRENT: '/evaluation-periods/current',
    GOAL_STATISTICS: (id: string) => `/evaluation-periods/${id}/goal-statistics`,
  },
  
  // Goal endpoints
  GOALS: {
    LIST: '/goals',
    BY_ID: (id: string) => `/goals/${id}`,
    CREATE: '/goals',
    UPDATE: (id: string) => `/goals/${id}`,
    DELETE: (id: string) => `/goals/${id}`,
    SUBMIT: (id: string) => `/goals/${id}/submit`,
    APPROVE: (id: string) => `/goals/${id}/approve`,
    REJECT: (id: string) => `/goals/${id}/reject`,
    // BY_USER: (userId: string) => `/goals/user/${userId}`,
    // BY_PERIOD: (periodId: string) => `/goals/period/${periodId}`,
  },
  
  // Goal Category endpoints
  GOAL_CATEGORIES: {
    LIST: '/goal-categories',
    BY_ID: (id: string) => `/goal-categories/${id}`,
    CREATE: '/goal-categories',
    UPDATE: (id: string) => `/goal-categories/${id}`,
    DELETE: (id: string) => `/goal-categories/${id}`,
  },
  
  // Competency endpoints
  COMPETENCIES: {
    LIST: '/competencies',
    BY_ID: (id: string) => `/competencies/${id}`,
    CREATE: '/competencies',
    UPDATE: (id: string) => `/competencies/${id}`,
    DELETE: (id: string) => `/competencies/${id}`,
  },
  
  // Self Assessment endpoints
  SELF_ASSESSMENTS: {
    LIST: '/self-assessments',
    BY_ID: (id: string) => `/self-assessments/${id}`,
    CREATE: '/self-assessments',
    UPDATE: (id: string) => `/self-assessments/${id}`,
    DELETE: (id: string) => `/self-assessments/${id}`,
    BY_USER: (userId: string) => `/self-assessments/user/${userId}`,
    BY_PERIOD: (periodId: string) => `/self-assessments/period/${periodId}`,
    BY_GOAL: (goalId: string) => `/self-assessments/goal/${goalId}`,
    SUBMIT: (id: string) => `/self-assessments/${id}/submit`,
  },
  
  // Supervisor Review endpoints
  SUPERVISOR_REVIEWS: {
    LIST: '/supervisor-reviews',
    BY_ID: (id: string) => `/supervisor-reviews/${id}`,
    CREATE: '/supervisor-reviews',
    UPDATE: (id: string) => `/supervisor-reviews/${id}`,
    DELETE: (id: string) => `/supervisor-reviews/${id}`,
    PENDING: '/supervisor-reviews/pending',
    SUBMIT: (id: string) => `/supervisor-reviews/${id}/submit`,
  },
  
  // Supervisor Feedback endpoints
  SUPERVISOR_FEEDBACKS: {
    LIST: '/supervisor-feedbacks',
    BY_ID: (id: string) => `/supervisor-feedbacks/${id}`,
    CREATE: '/supervisor-feedbacks',
    UPDATE: (id: string) => `/supervisor-feedbacks/${id}`,
    DELETE: (id: string) => `/supervisor-feedbacks/${id}`,
    BY_SUPERVISOR: (supervisorId: string) => `/supervisor-feedbacks/supervisor/${supervisorId}`,
    BY_EMPLOYEE: (employeeId: string) => `/supervisor-feedbacks/employee/${employeeId}`,
    BY_ASSESSMENT: (assessmentId: string) => `/supervisor-feedbacks/assessment/${assessmentId}`,
    SUBMIT: (id: string) => `/supervisor-feedbacks/${id}/submit`,
    DRAFT: (id: string) => `/supervisor-feedbacks/${id}/draft`,
  },
} as const;

export const HTTP_STATUS = {
  OK: 200,
  CREATED: 201,
  NO_CONTENT: 204,
  BAD_REQUEST: 400,
  UNAUTHORIZED: 401,
  FORBIDDEN: 403,
  NOT_FOUND: 404,
  CONFLICT: 409,
  UNPROCESSABLE_ENTITY: 422,
  INTERNAL_SERVER_ERROR: 500,
} as const;

export const ERROR_MESSAGES = {
  NETWORK_ERROR: 'Network error occurred. Please check your connection.',
  UNAUTHORIZED: 'You are not authorized to access this resource.',
  FORBIDDEN: 'Access denied. You do not have permission to perform this action.',
  NOT_FOUND: 'The requested resource was not found.',
  VALIDATION_ERROR: 'Please check your input and try again.',
  INTERNAL_ERROR: 'An internal error occurred. Please try again later.',
  TIMEOUT: 'Request timed out. Please try again.',
} as const;<|MERGE_RESOLUTION|>--- conflicted
+++ resolved
@@ -11,31 +11,6 @@
 const isServer = typeof window === 'undefined';
 
 const getApiBaseUrl = () => {
-<<<<<<< HEAD
-  // Server-side: use Docker internal network (backend:8000)
-  if (isServer) {
-    const serverUrl = process.env.API_BASE_URL_SERVER;
-    if (!serverUrl) {
-      if (process.env.NODE_ENV === 'production') {
-        throw new Error('API_BASE_URL_SERVER is not set for production environment');
-      }
-      // Default to Docker service name for server-side calls
-      return 'http://backend:8000';
-    }
-    return serverUrl;
-  }
-
-  // Client-side: use localhost (browser access via Docker port mapping)
-  const clientUrl = process.env.NEXT_PUBLIC_API_BASE_URL;
-  if (!clientUrl) {
-    if (process.env.NODE_ENV === 'production') {
-      throw new Error('NEXT_PUBLIC_API_BASE_URL is not set for production environment');
-    }
-    // Default to localhost for browser access
-    return 'http://localhost:8000';
-  }
-  return clientUrl;
-=======
   const baseUrl = process.env.NEXT_PUBLIC_API_BASE_URL;
 
   // Production environment MUST have NEXT_PUBLIC_API_BASE_URL set
@@ -58,7 +33,6 @@
   }
 
   return baseUrl;
->>>>>>> 18824193
 };
 
 export const API_CONFIG = {
