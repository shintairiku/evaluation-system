--- conflicted
+++ resolved
@@ -76,12 +76,13 @@
   },
 
   /**
-<<<<<<< HEAD
    * Update user's stage (admin only)
    */
   updateUserStage: async (userId: UUID, data: { stage_id: UUID }): Promise<ApiResponse<UserDetailResponse>> => {
     return httpClient.patch<UserDetailResponse>(`${API_ENDPOINTS.USERS.BY_ID(userId)}/stage`, data);
-=======
+  },
+
+  /**
    * Get users for organization chart - no role-based access restrictions
    * Returns SimpleUser[] format with supervisor/subordinates for organization chart display
    * Supports filtering by department_ids, role_ids, or supervisor_id
@@ -114,6 +115,5 @@
     }
     
     return httpClient.get<SimpleUser[]>(endpoint as string);
->>>>>>> 885cd69b
   },
 };