--- conflicted
+++ resolved
@@ -1,36 +1,5 @@
-from fastapi import Depends, HTTPException, status, Header
+from fastapi import Depends, HTTPException, status
 from fastapi.security import HTTPBearer, HTTPAuthorizationCredentials
-<<<<<<< HEAD
-from typing import Dict, Any, List, Optional, Annotated, Callable
-
-from ..core.auth import ClerkAuth
-from ..core.clerk_config import ClerkConfig
-from ..core.rbac_config import RBACConfig
-from ..core.exceptions import UnauthorizedError
-from ..core.permissions import PermissionManager
-
-security = HTTPBearer(auto_error=False)
-# Initialize with production config (will use actual environment variables)
-clerk_auth = ClerkAuth(ClerkConfig())
-rbac_config = RBACConfig()
-
-# Engineer admin user for bypass functionality
-ENGINEER_ADMIN_USER = {
-    "sub": "engineer_bypass_user",
-    "email": "engineer@development.local",
-    "first_name": "Engineer",
-    "last_name": "Developer",
-    "role": "admin"
-}
-
-async def get_current_user(
-    credentials: HTTPAuthorizationCredentials = Depends(security),
-    x_engineer_access_key: Annotated[Optional[str], Header(alias="X-Engineer-Access-Key")] = None
-) -> Dict[str, Any]:
-    """
-    Dependency to get the current authenticated user from Clerk JWT token.
-    Supports engineer bypass in development mode.
-=======
 from typing import Dict, Any
 from sqlalchemy.ext.asyncio import AsyncSession
 
@@ -59,7 +28,6 @@
     """
     Dependency to get the current authenticated user with minimal database info.
     TODO: ideally get the user role from clerk and use this function for all endpoints for role-based access control.
->>>>>>> 55e7c375
     
     Returns:
         UserExistsResponse: Basic user info from database
@@ -68,181 +36,18 @@
         HTTPException: If token is invalid or user is not authenticated
     """
     try:
-        # Check for engineer bypass first (development mode only)
-        if (rbac_config.is_development_mode() and 
-            x_engineer_access_key and 
-            rbac_config.is_valid_engineer_key(x_engineer_access_key)):
-            return ENGINEER_ADMIN_USER
-        
-        # Check if credentials are provided
-        if not credentials:
-            raise UnauthorizedError("Authentication credentials required")
-        
-        # Standard JWT token verification
         token = credentials.credentials
         
         # Verify token with Clerk
         auth_user = auth_service.get_user_from_token(token)
         
-<<<<<<< HEAD
-    except Exception as e:
-        raise UnauthorizedError(f"Invalid authentication credentials: {str(e)}")
-
-
-def require_role(allowed_roles: List[str]) -> Callable:
-    """
-    Dependency factory to require specific roles for accessing endpoints.
-    
-    Args:
-        allowed_roles: List of role names that are allowed to access the endpoint
-        
-    Returns:
-        A dependency function that validates user roles
-        
-    Example:
-        @router.get("/admin-only")
-        async def admin_endpoint(user: dict = Depends(require_role(["admin"]))):
-            return {"message": "Admin only endpoint"}
-            
-        @router.get("/supervisor-or-admin")
-        async def supervisor_endpoint(user: dict = Depends(require_role(["supervisor", "admin"]))):
-            return {"message": "Supervisor or admin endpoint"}
-    """
-    async def role_checker(
-        current_user: Dict[str, Any] = Depends(get_current_user)
-    ) -> Dict[str, Any]:
-        """
-        Check if the current user has one of the required roles.
-        Admin users always have access regardless of specific role requirements.
-        
-        Args:
-            current_user: The current authenticated user
-            
-        Returns:
-            Dict containing user information
-            
-        Raises:
-            HTTPException: If user doesn't have required role
-        """
-        user_role = current_user.get("role", "").lower()
-        
-        # Admin users always have access
-        if user_role == "admin":
-            return current_user
-        
-        # Check if user has one of the required roles
-        allowed_roles_lower = [role.lower() for role in allowed_roles]
-        if user_role not in allowed_roles_lower:
-            raise HTTPException(
-                status_code=status.HTTP_403_FORBIDDEN,
-                detail=f"Access denied. Required roles: {', '.join(allowed_roles)}"
-            )
-        
-        return current_user
-    
-    return role_checker
-
-
-def require_admin() -> Callable:
-    """
-    Convenience function to require admin role.
-    
-    Returns:
-        A dependency function that validates admin role
-    """
-    return require_role(["admin"])
-
-
-def require_supervisor_or_admin() -> Callable:
-    """
-    Convenience function to require supervisor or admin role.
-    
-    Returns:
-        A dependency function that validates supervisor or admin role
-    """
-    return require_role(["supervisor", "admin"])
-
-
-def require_manager_or_admin() -> Callable:
-    """
-    Convenience function to require manager or admin role.
-    
-    Returns:
-        A dependency function that validates manager or admin role
-    """
-    return require_role(["manager", "admin"])
-
-
-# Legacy dependency functions for backwards compatibility
-async def get_admin_user(
-    current_user: Dict[str, Any] = Depends(get_current_user)
-) -> Dict[str, Any]:
-    """
-    Dependency to ensure the current user has admin privileges.
-    
-    Returns:
-        Dict containing admin user information
-=======
         # Check user exists in database with minimal info
         user_exists_response = await auth_service.check_user_exists_by_clerk_id(auth_user.user_id)
->>>>>>> 55e7c375
         
         if not user_exists_response.exists:
             raise UnauthorizedError("User not found in database")
             
         return user_exists_response
         
-<<<<<<< HEAD
-    Raises:
-        HTTPException: If user is not a supervisor or admin
-    """
-    if current_user.get("role") not in ["supervisor", "admin"]:
-        raise HTTPException(
-            status_code=status.HTTP_403_FORBIDDEN,
-            detail="Supervisor or admin privileges required"
-        )
-    return current_user
-
-
-# Optional: Public endpoint dependency for endpoints that don't require authentication
-async def get_current_user_optional(
-    credentials: Optional[HTTPAuthorizationCredentials] = Depends(security),
-    x_engineer_access_key: Annotated[Optional[str], Header(alias="X-Engineer-Access-Key")] = None
-) -> Optional[Dict[str, Any]]:
-    """
-    Dependency to get the current authenticated user, but allow anonymous access.
-    Useful for endpoints that behave differently based on authentication status.
-    
-    Returns:
-        Dict containing user information if authenticated, None if not authenticated
-    """
-    if not credentials:
-        return None
-    
-    try:
-        # Check for engineer bypass first (development mode only)
-        if (rbac_config.is_development_mode() and 
-            x_engineer_access_key and 
-            rbac_config.is_valid_engineer_key(x_engineer_access_key)):
-            return ENGINEER_ADMIN_USER
-        
-        # Standard JWT token verification
-        token = credentials.credentials
-        auth_user = clerk_auth.verify_token(token)
-        
-        # Convert AuthUser to dict for compatibility
-        return {
-            "sub": auth_user.user_id,
-            "email": auth_user.email,
-            "first_name": auth_user.first_name,
-            "last_name": auth_user.last_name,
-            "role": auth_user.role
-        }
-        
-    except Exception:
-        # If authentication fails, return None (anonymous user)
-        return None
-=======
     except Exception as e:
-        raise UnauthorizedError(f"Invalid authentication credentials: {str(e)}")
->>>>>>> 55e7c375
+        raise UnauthorizedError(f"Invalid authentication credentials: {str(e)}")