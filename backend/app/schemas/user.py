--- conflicted
+++ resolved
@@ -4,19 +4,11 @@
 from pydantic import BaseModel, Field, EmailStr, ConfigDict
 from uuid import UUID
 
-<<<<<<< HEAD
-from .common import PaginatedResponse, Permission
-
-if TYPE_CHECKING:
-    pass
-=======
 from .common import Permission, PaginatedResponse
 from .stage_competency import Stage
 
 if TYPE_CHECKING:
     from .stage_competency import StageDetail
-
->>>>>>> 91c5bc17
 
 
 # ========================================
@@ -81,40 +73,12 @@
     # Note: hierarchy_order is not included here - use reorder endpoints instead
 
 
-<<<<<<< HEAD
-# ========================================
-# ROLE SCHEMAS 
-# ========================================
-
-class RoleBase(BaseModel):
-    name: str = Field(..., min_length=1, max_length=50)
-    description: str = Field(..., min_length=1, max_length=200)
-
-
-class RoleCreate(RoleBase):
-    hierarchy_order: Optional[int] = Field(None, description="Optional hierarchy order. If not specified, will be set to max+1")
-
-
-class RoleUpdate(BaseModel):
-    name: Optional[str] = Field(None, min_length=1, max_length=50)
-    description: Optional[str] = Field(None, min_length=1, max_length=200)
-    # Note: hierarchy_order is not included here - use reorder endpoints instead
-
-
 class Role(RoleBase):
     id: UUID
     hierarchy_order: int
     created_at: datetime
     updated_at: datetime
 
-=======
-class Role(RoleBase):
-    id: UUID
-    hierarchy_order: int
-    created_at: datetime
-    updated_at: datetime
-
->>>>>>> 91c5bc17
     model_config = ConfigDict(from_attributes=True)
 
 
@@ -123,17 +87,21 @@
     id: UUID
     name: str
     description: str
+    hierarchy_order: int
     created_at: datetime
     updated_at: datetime
     permissions: Optional[List[Permission]] = []
-    user_count: Optional[int] = None
-
-    model_config = ConfigDict(from_attributes=True)
+    user_count: Optional[int] = Field(None, description="Number of users with this role")
+    users: Optional[PaginatedResponse['User']] = None
+
+    model_config = ConfigDict(from_attributes=True)
+
 
 class RoleReorderItem(BaseModel):
     """Single item for role reordering"""
     id: UUID
     hierarchy_order: int = Field(..., ge=1, description="New hierarchy order position (1 = highest authority)")
+
 
 class RoleReorderRequest(BaseModel):
     """Request to reorder multiple roles via drag-and-drop"""
@@ -213,18 +181,12 @@
 # USER RESPONSE SCHEMAS
 # ========================================
 
-
 class User(UserInDB):
     """Complete a user information; no user-to-user relationship"""
     department: Department
     stage: Stage
     roles: List[Role] = []
 
-class RoleDetail(Role):
-    """Extended role information for detailed views"""
-    # TODO: add users once implement Goals domain
-    user_count: Optional[int] = Field(None, description="Number of users with this role")
-    users: Optional[PaginatedResponse['User']] = None 
 
 class UserDetailResponse(BaseModel):
     id: UUID
@@ -271,7 +233,6 @@
 try:
     # Rebuild models that have forward references
     DepartmentDetail.model_rebuild()
-    StageDetail.model_rebuild()
     RoleDetail.model_rebuild()
     User.model_rebuild()
     UserDetailResponse.model_rebuild()
