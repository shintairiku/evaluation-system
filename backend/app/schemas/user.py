--- conflicted
+++ resolved
@@ -90,7 +90,6 @@
 # ROLE SCHEMAS (imported from role module)
 # ========================================
 
-<<<<<<< HEAD
 class Role(BaseModel):
     """Basic role information"""
     id: int
@@ -110,10 +109,7 @@
     """Schema for updating a role"""
     name: Optional[str] = Field(None, min_length=1, max_length=50)
     description: Optional[str] = Field(None, min_length=1, max_length=200)
-=======
-# Role schemas are now defined in app.schemas.role
-from .role import Role, RoleDetail, RoleCreate, RoleUpdate
->>>>>>> 7372ca70
+
 
 
 class RoleDetail(BaseModel):
