--- conflicted
+++ resolved
@@ -221,25 +221,4 @@
     departments: List[Department]
     stages: List[Stage]
     roles: List[Role]
-    users: List[UserProfileOption]  # Simple user options without complex relationships
-
-
-# ========================================
-# FORWARD REFERENCES UPDATE
-# ========================================
-
-<<<<<<< HEAD
-# Model rebuilding is handled in __init__.py to avoid circular import issues
-=======
-# Update forward references for models with forward references (Pydantic v2)
-# This needs to be done after all models are defined
-try:
-    # Rebuild models that have forward references
-    DepartmentDetail.model_rebuild()
-    RoleDetail.model_rebuild()
-    User.model_rebuild()
-    UserDetailResponse.model_rebuild()
-except Exception:
-    # Ignore forward reference errors for now
-    pass
->>>>>>> 6a2f9d43
+    users: List[UserProfileOption]  # Simple user options without complex relationships