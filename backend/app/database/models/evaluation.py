from datetime import datetime, timezone
from enum import Enum

from sqlalchemy import Column, String, Text, DateTime, Date, text
from sqlalchemy.dialects.postgresql import UUID as PostgreSQLUUID
from sqlalchemy.orm import relationship

from .base import Base


class EvaluationPeriodStatus(str, Enum):
    UPCOMING = "準備中"
    ACTIVE = "実施中"
    COMPLETED = "完了"


class EvaluationPeriodType(str, Enum):
    HALF_TERM = "半期"
    MONTHLY = "月次"
    QUARTERLY = "四半期"
    YEARLY = "年次"
    OTHER = "その他"


class EvaluationPeriod(Base):
    __tablename__ = "evaluation_periods"

    id = Column(PostgreSQLUUID(as_uuid=True), primary_key=True, server_default=text("gen_random_uuid()"))
    name = Column(Text, nullable=False)
    period_type = Column(String(50), nullable=False)
    start_date = Column(Date, nullable=False)
    end_date = Column(Date, nullable=False)
    goal_submission_deadline = Column(Date, nullable=False)
    evaluation_deadline = Column(Date, nullable=False)
    status = Column(String(50), nullable=False, default=EvaluationPeriodStatus.UPCOMING)
    created_at = Column(DateTime, default=datetime.utcnow)
    updated_at = Column(DateTime, default=datetime.utcnow, onupdate=datetime.utcnow)

    # Relationships
    goals = relationship("Goal", back_populates="period")
<<<<<<< HEAD
    supervisor_feedbacks = relationship("SupervisorFeedback", back_populates="period")
=======
    self_assessments = relationship("SelfAssessment", back_populates="period")
>>>>>>> c444edc0

    def __repr__(self):
        return f"<EvaluationPeriod(id={self.id}, name='{self.name}', status='{self.status}')>"<|MERGE_RESOLUTION|>--- conflicted
+++ resolved
@@ -38,11 +38,8 @@
 
     # Relationships
     goals = relationship("Goal", back_populates="period")
-<<<<<<< HEAD
+    self_assessments = relationship("SelfAssessment", back_populates="period")
     supervisor_feedbacks = relationship("SupervisorFeedback", back_populates="period")
-=======
-    self_assessments = relationship("SelfAssessment", back_populates="period")
->>>>>>> c444edc0
 
     def __repr__(self):
         return f"<EvaluationPeriod(id={self.id}, name='{self.name}', status='{self.status}')>"