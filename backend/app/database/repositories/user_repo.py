<<<<<<< HEAD
import logging
from typing import Optional, Dict, Any
from uuid import UUID
from datetime import datetime, timezone

from sqlalchemy import select, update, func, or_
from sqlalchemy.ext.asyncio import AsyncSession
=======
from typing import Optional
from uuid import UUID
import logging

from sqlalchemy.ext.asyncio import AsyncSession
from sqlalchemy.future import select
>>>>>>> 64b380f0
from sqlalchemy.orm import joinedload
from sqlalchemy.exc import SQLAlchemyError

from ..models.user import User, UserSupervisor, Role
from ...schemas.user import UserStatus

logger = logging.getLogger(__name__)


class UserRepository:

    def __init__(self, session: AsyncSession):
        self.session = session

    # ========================================
    # CREATE OPERATIONS
    # ========================================
    
    def add(self, user: User) -> None:
        """Add a user to the session (does not commit)."""
        self.session.add(user)

    def add_user_supervisor_relation(self, user_supervisor: UserSupervisor) -> None:
        """Add a user-supervisor relationship to the session (does not commit)."""
        self.session.add(user_supervisor)

    # ========================================
    # READ OPERATIONS
    # ========================================

<<<<<<< HEAD
=======
    async def get_user_by_clerk_id(self, clerk_user_id: str) -> Optional[User]:
        """Get user by Clerk user ID."""
        try:
            result = await self.session.execute(
                select(User)
                .options(
                    joinedload(User.department),
                    joinedload(User.stage),
                    joinedload(User.roles)
                )
                .filter(User.clerk_user_id == clerk_user_id)
            )
            return result.scalars().unique().first()
        except SQLAlchemyError as e:
            logger.error(f"Error fetching user by clerk_id {clerk_user_id}: {e}")
            raise

>>>>>>> 64b380f0
    async def check_user_exists_by_clerk_id(self, clerk_user_id: str) -> Optional[dict]:
        """
        Lightweight check if user exists by clerk_id.
        Returns minimal user info without expensive joins.
        """
        try:
            result = await self.session.execute(
                select(User.id, User.name, User.email, User.status)
                .filter(User.clerk_user_id == clerk_user_id)
            )
            user_row = result.first()
            
            if user_row:
                return {
                    "id": user_row.id,
                    "name": user_row.name, 
                    "email": user_row.email,
                    "status": user_row.status
                }
            return None
        except SQLAlchemyError as e:
            logger.error(f"Error checking user existence by clerk_id {clerk_user_id}: {e}")
            raise

<<<<<<< HEAD
    async def get_user_by_clerk_id(self, clerk_user_id: str) -> Optional[User]:
        """Get user by Clerk user ID."""
        try:
            result = await self.session.execute(
                select(User)
                .options(
                    joinedload(User.department),
                    joinedload(User.stage),
                    joinedload(User.roles)
                )
                .filter(User.clerk_user_id == clerk_user_id)
            )
            return result.scalars().unique().first()
        except SQLAlchemyError as e:
            logger.error(f"Error fetching user by clerk_id {clerk_user_id}: {e}")
            raise

=======
>>>>>>> 64b380f0
    async def get_user_by_email(self, email: str) -> Optional[User]:
        """Get user by email address."""
        try:
            result = await self.session.execute(
                select(User).filter(User.email == email)
            )
            return result.scalars().first()
        except SQLAlchemyError as e:
            logger.error(f"Error fetching user by email {email}: {e}")
            raise

    async def get_user_by_id(self, user_id: UUID) -> Optional[User]:
        """Get user by ID."""
        try:
            result = await self.session.execute(
                select(User).filter(User.id == user_id)
            )
            return result.scalars().first()
        except SQLAlchemyError as e:
            logger.error(f"Error fetching user by ID {user_id}: {e}")
            raise

    async def get_user_by_id_with_details(self, user_id: UUID) -> Optional[User]:
        """Get user by ID with all related data."""
        try:
            result = await self.session.execute(
                select(User)
                .options(
                    joinedload(User.department),
                    joinedload(User.stage),
                    joinedload(User.roles),
                    joinedload(User.supervisor_relations).joinedload(UserSupervisor.supervisor),
                )
                .filter(User.id == user_id)
            )
            return result.scalars().unique().first()
        except SQLAlchemyError as e:
            logger.error(f"Error fetching user details for ID {user_id}: {e}")
            raise

<<<<<<< HEAD
    async def get_user_by_employee_code(self, employee_code: str) -> Optional[User]:
        """Get user by employee code."""
        try:
            result = await self.session.execute(
                select(User).filter(User.employee_code == employee_code)
            )
            return result.scalars().first()
        except SQLAlchemyError as e:
            logger.error(f"Error fetching user by employee code {employee_code}: {e}")
            raise

=======
>>>>>>> 64b380f0
    async def get_users_by_status(self, status: UserStatus) -> list[User]:
        """Get all users with specific status."""
        try:
            result = await self.session.execute(
                select(User)
                .options(
                    joinedload(User.department),
                    joinedload(User.stage),
                    joinedload(User.supervisor_relations).joinedload(UserSupervisor.supervisor)
                )
                .filter(User.status == status.value)
                .order_by(User.created_at.desc())
            )
            return result.scalars().unique().all()
        except SQLAlchemyError as e:
            logger.error(f"Error fetching users by status {status}: {e}")
            raise

    async def get_users_by_role_names(self, role_names: list[str]) -> list[User]:
        """Get users who have any of the specified roles by name."""
        try:
            from ..models.user import Role, user_roles
            
            result = await self.session.execute(
                select(User)
                .options(
                    joinedload(User.department),
                    joinedload(User.stage),
                    joinedload(User.roles)
                )
                .join(user_roles, User.id == user_roles.c.user_id)
                .join(Role, user_roles.c.role_id == Role.id)
                .filter(Role.name.in_([name.lower() for name in role_names]))
                .filter(User.status == UserStatus.ACTIVE.value)
                .distinct()
                .order_by(User.name)
            )
            return result.scalars().unique().all()
        except SQLAlchemyError as e:
            logger.error(f"Error fetching users by role names {role_names}: {e}")
            raise
<<<<<<< HEAD
    
    async def get_users_by_department(self, department_id: UUID) -> list[User]:
        """Get all users in a specific department."""
        try:
            result = await self.session.execute(
                select(User)
                .options(
                    joinedload(User.department),
                    joinedload(User.stage),
                    joinedload(User.roles)
                )
                .filter(User.department_id == department_id)
                .filter(User.status == UserStatus.ACTIVE.value)
                .order_by(User.name)
            )
            return result.scalars().unique().all()
        except SQLAlchemyError as e:
            logger.error(f"Error fetching users by department {department_id}: {e}")
            raise

    async def get_user_roles(self, user_id: UUID) -> list[Role]:
        """Get all roles for a specific user."""
        try:
            from ..models.user import user_roles
            
            result = await self.session.execute(
                select(Role)
                .join(user_roles, Role.id == user_roles.c.role_id)
                .filter(user_roles.c.user_id == user_id)
                .order_by(Role.name)
            )
            return result.scalars().all()
        except SQLAlchemyError as e:
            logger.error(f"Error fetching roles for user {user_id}: {e}")
            raise

    async def get_user_supervisors(self, user_id: UUID) -> list[User]:
        """Get all supervisors for a specific user."""
        try:
            result = await self.session.execute(
                select(User)
                .join(UserSupervisor, User.id == UserSupervisor.supervisor_id)
                .filter(UserSupervisor.user_id == user_id)
                .filter(User.status == UserStatus.ACTIVE.value)
                .order_by(User.name)
            )
            return result.scalars().all()
        except SQLAlchemyError as e:
            logger.error(f"Error fetching supervisors for user {user_id}: {e}")
            raise

    async def get_subordinates(self, supervisor_id: UUID) -> list[User]:
        """Get all subordinates for a specific supervisor."""
        try:
            result = await self.session.execute(
                select(User)
                .join(UserSupervisor, User.id == UserSupervisor.user_id)
                .filter(UserSupervisor.supervisor_id == supervisor_id)
                .filter(User.status == UserStatus.ACTIVE.value)
                .order_by(User.name)
            )
            return result.scalars().all()
        except SQLAlchemyError as e:
            logger.error(f"Error fetching subordinates for supervisor {supervisor_id}: {e}")
            raise
=======
>>>>>>> 64b380f0

    async def get_active_users(self) -> list[User]:
        """Get all active users with full details."""
        try:
            result = await self.session.execute(
                select(User)
                .options(
                    joinedload(User.department),
                    joinedload(User.stage),
                    joinedload(User.roles)
                )
                .filter(User.status == UserStatus.ACTIVE.value)
                .order_by(User.name)
            )
            return result.scalars().unique().all()
        except SQLAlchemyError as e:
            logger.error(f"Error fetching active users: {e}")
            raise

<<<<<<< HEAD
    async def search_users(self, search_term: str = "", filters: Dict[str, Any] = None) -> list[User]:
        """Search users with optional filters."""
        try:
            query = (
                select(User)
                .options(
                    joinedload(User.department),
                    joinedload(User.stage),
                    joinedload(User.roles)
                )
                .filter(User.status == UserStatus.ACTIVE.value)
            )
            
            if search_term:
                search_filter = or_(
                    User.name.ilike(f"%{search_term}%"),
                    User.email.ilike(f"%{search_term}%"),
                    User.employee_code.ilike(f"%{search_term}%")
                )
                query = query.where(search_filter)
            
            if filters:
                if filters.get('department_id'):
                    query = query.where(User.department_id == filters['department_id'])
                if filters.get('status'):
                    query = query.where(User.status == filters['status'])
            
            query = query.order_by(User.name)
            
            result = await self.session.execute(query)
            return result.scalars().unique().all()
        except SQLAlchemyError as e:
            logger.error(f"Error searching users: {e}")
            raise

    # ========================================
    # UPDATE OPERATIONS
    # ========================================

    async def update_user_status(self, user_id: UUID, status: UserStatus) -> bool:
        """Update user status."""
        try:
            result = await self.session.execute(
                update(User)
                .where(User.id == user_id)
                .values(status=status.value)
                .returning(User.id)
            )
            return result.scalar_one_or_none() is not None
        except SQLAlchemyError as e:
            logger.error(f"Error updating user status for {user_id}: {e}")
            raise

    async def update_last_login(self, user_id: UUID) -> bool:
        """Update user's last login timestamp."""
        try:
            result = await self.session.execute(
                update(User)
                .where(User.id == user_id)
                .values(last_login_at=datetime.now(timezone.utc))
                .returning(User.id)
            )
            return result.scalar_one_or_none() is not None
        except SQLAlchemyError as e:
            logger.error(f"Error updating last login for user {user_id}: {e}")
            raise

    # ========================================
    # DELETE OPERATIONS
    # ========================================
    # (No delete operations yet - placeholder for future use)

    # ========================================
    # HELPER METHODS
    # ========================================

    async def count_users_by_filters(self, filters: Dict[str, Any] = None) -> int:
        """Count users with optional filters."""
        try:
            query = select(func.count(User.id))
            
            if filters:
                if filters.get('department_id'):
                    query = query.where(User.department_id == filters['department_id'])
                if filters.get('status'):
                    query = query.where(User.status == filters['status'])
            
            result = await self.session.execute(query)
            return result.scalar()
        except SQLAlchemyError as e:
            logger.error(f"Error counting users: {e}")
            raise
=======
    # ========================================
    # HELPER METHODS
    # ========================================

    async def get_roles_by_ids(self, role_ids: list[int]) -> list[Role]:
        """Get roles by their IDs."""
        try:
            result = await self.session.execute(
                select(Role).filter(Role.id.in_(role_ids))
            )
            return result.scalars().all()
        except SQLAlchemyError as e:
            logger.error(f"Error fetching roles by IDs {role_ids}: {e}")
            raise
>>>>>>> 64b380f0
<|MERGE_RESOLUTION|>--- conflicted
+++ resolved
@@ -1,21 +1,12 @@
-<<<<<<< HEAD
 import logging
 from typing import Optional, Dict, Any
 from uuid import UUID
 from datetime import datetime, timezone
 
 from sqlalchemy import select, update, func, or_
-from sqlalchemy.ext.asyncio import AsyncSession
-=======
-from typing import Optional
-from uuid import UUID
-import logging
-
-from sqlalchemy.ext.asyncio import AsyncSession
-from sqlalchemy.future import select
->>>>>>> 64b380f0
 from sqlalchemy.orm import joinedload
 from sqlalchemy.exc import SQLAlchemyError
+from sqlalchemy.ext.asyncio import AsyncSession
 
 from ..models.user import User, UserSupervisor, Role
 from ...schemas.user import UserStatus
@@ -44,8 +35,7 @@
     # READ OPERATIONS
     # ========================================
 
-<<<<<<< HEAD
-=======
+
     async def get_user_by_clerk_id(self, clerk_user_id: str) -> Optional[User]:
         """Get user by Clerk user ID."""
         try:
@@ -63,7 +53,6 @@
             logger.error(f"Error fetching user by clerk_id {clerk_user_id}: {e}")
             raise
 
->>>>>>> 64b380f0
     async def check_user_exists_by_clerk_id(self, clerk_user_id: str) -> Optional[dict]:
         """
         Lightweight check if user exists by clerk_id.
@@ -88,7 +77,6 @@
             logger.error(f"Error checking user existence by clerk_id {clerk_user_id}: {e}")
             raise
 
-<<<<<<< HEAD
     async def get_user_by_clerk_id(self, clerk_user_id: str) -> Optional[User]:
         """Get user by Clerk user ID."""
         try:
@@ -106,8 +94,6 @@
             logger.error(f"Error fetching user by clerk_id {clerk_user_id}: {e}")
             raise
 
-=======
->>>>>>> 64b380f0
     async def get_user_by_email(self, email: str) -> Optional[User]:
         """Get user by email address."""
         try:
@@ -148,7 +134,6 @@
             logger.error(f"Error fetching user details for ID {user_id}: {e}")
             raise
 
-<<<<<<< HEAD
     async def get_user_by_employee_code(self, employee_code: str) -> Optional[User]:
         """Get user by employee code."""
         try:
@@ -160,8 +145,7 @@
             logger.error(f"Error fetching user by employee code {employee_code}: {e}")
             raise
 
-=======
->>>>>>> 64b380f0
+
     async def get_users_by_status(self, status: UserStatus) -> list[User]:
         """Get all users with specific status."""
         try:
@@ -203,7 +187,6 @@
         except SQLAlchemyError as e:
             logger.error(f"Error fetching users by role names {role_names}: {e}")
             raise
-<<<<<<< HEAD
     
     async def get_users_by_department(self, department_id: UUID) -> list[User]:
         """Get all users in a specific department."""
@@ -269,8 +252,6 @@
         except SQLAlchemyError as e:
             logger.error(f"Error fetching subordinates for supervisor {supervisor_id}: {e}")
             raise
-=======
->>>>>>> 64b380f0
 
     async def get_active_users(self) -> list[User]:
         """Get all active users with full details."""
@@ -290,7 +271,6 @@
             logger.error(f"Error fetching active users: {e}")
             raise
 
-<<<<<<< HEAD
     async def search_users(self, search_term: str = "", filters: Dict[str, Any] = None) -> list[User]:
         """Search users with optional filters."""
         try:
@@ -382,20 +362,4 @@
             return result.scalar()
         except SQLAlchemyError as e:
             logger.error(f"Error counting users: {e}")
-            raise
-=======
-    # ========================================
-    # HELPER METHODS
-    # ========================================
-
-    async def get_roles_by_ids(self, role_ids: list[int]) -> list[Role]:
-        """Get roles by their IDs."""
-        try:
-            result = await self.session.execute(
-                select(Role).filter(Role.id.in_(role_ids))
-            )
-            return result.scalars().all()
-        except SQLAlchemyError as e:
-            logger.error(f"Error fetching roles by IDs {role_ids}: {e}")
-            raise
->>>>>>> 64b380f0
+            raise