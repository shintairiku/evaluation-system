from typing import List, Optional
from sqlalchemy.ext.asyncio import AsyncSession
from sqlalchemy import select

<<<<<<< HEAD
from ..models.user import Role
from ...schemas.user import RoleCreate, RoleUpdate
=======
from ..models.role import Role
from ...schemas.role import RoleCreate, RoleUpdate
>>>>>>> 7372ca70


class RoleRepository:
    """Repository for role database operations."""
    
    def __init__(self, session: AsyncSession):
        self.session = session
    
    async def create_role(self, role_data: RoleCreate) -> Role:
        """Create a new role."""
        role = Role(
            name=role_data.name,
            description=role_data.description
        )
        self.session.add(role)
        await self.session.flush()
        await self.session.refresh(role)
        return role
    
<<<<<<< HEAD
    async def get_by_id(self, role_id: int) -> Optional[Role]:
=======
    async def get_by_id(self, role_id: UUID) -> Optional[Role]:
>>>>>>> 7372ca70
        """Get role by ID."""
        result = await self.session.execute(
            select(Role).where(Role.id == role_id)
        )
        return result.scalar_one_or_none()
    
    async def get_all(self) -> List[Role]:
        """Get all roles."""
        result = await self.session.execute(select(Role))
        return list(result.scalars().all())
    
<<<<<<< HEAD
    async def update_role(self, role_id: int, role_data: RoleUpdate) -> Optional[Role]:
=======
    async def update_role(self, role_id: UUID, role_data: RoleUpdate) -> Optional[Role]:
>>>>>>> 7372ca70
        """Update a role."""
        role = await self.get_by_id(role_id)
        if not role:
            return None
        
        if role_data.name is not None:
            role.name = role_data.name
        if role_data.description is not None:
            role.description = role_data.description
        
        await self.session.flush()
        await self.session.refresh(role)
        return role
    
<<<<<<< HEAD
    async def delete_role(self, role_id: int) -> bool:
=======
    async def delete_role(self, role_id: UUID) -> bool:
>>>>>>> 7372ca70
        """Delete a role."""
        role = await self.get_by_id(role_id)
        if not role:
            return False
        
        await self.session.delete(role)
        await self.session.flush()
<<<<<<< HEAD
        return True
    
    async def get_user_roles(self, user_id) -> List[Role]:
        """Get user roles by user ID."""
        from ..models.user import user_roles
        
        query = (
            select(Role)
            .join(user_roles, Role.id == user_roles.c.role_id)
            .where(user_roles.c.user_id == user_id)
            .order_by(Role.name)
        )
        result = await self.session.execute(query)
        return list(result.scalars().all())
=======
        return True
>>>>>>> 7372ca70
<|MERGE_RESOLUTION|>--- conflicted
+++ resolved
@@ -2,13 +2,8 @@
 from sqlalchemy.ext.asyncio import AsyncSession
 from sqlalchemy import select
 
-<<<<<<< HEAD
 from ..models.user import Role
 from ...schemas.user import RoleCreate, RoleUpdate
-=======
-from ..models.role import Role
-from ...schemas.role import RoleCreate, RoleUpdate
->>>>>>> 7372ca70
 
 
 class RoleRepository:
@@ -28,11 +23,7 @@
         await self.session.refresh(role)
         return role
     
-<<<<<<< HEAD
-    async def get_by_id(self, role_id: int) -> Optional[Role]:
-=======
     async def get_by_id(self, role_id: UUID) -> Optional[Role]:
->>>>>>> 7372ca70
         """Get role by ID."""
         result = await self.session.execute(
             select(Role).where(Role.id == role_id)
@@ -44,11 +35,7 @@
         result = await self.session.execute(select(Role))
         return list(result.scalars().all())
     
-<<<<<<< HEAD
-    async def update_role(self, role_id: int, role_data: RoleUpdate) -> Optional[Role]:
-=======
     async def update_role(self, role_id: UUID, role_data: RoleUpdate) -> Optional[Role]:
->>>>>>> 7372ca70
         """Update a role."""
         role = await self.get_by_id(role_id)
         if not role:
@@ -63,11 +50,7 @@
         await self.session.refresh(role)
         return role
     
-<<<<<<< HEAD
-    async def delete_role(self, role_id: int) -> bool:
-=======
     async def delete_role(self, role_id: UUID) -> bool:
->>>>>>> 7372ca70
         """Delete a role."""
         role = await self.get_by_id(role_id)
         if not role:
@@ -75,7 +58,6 @@
         
         await self.session.delete(role)
         await self.session.flush()
-<<<<<<< HEAD
         return True
     
     async def get_user_roles(self, user_id) -> List[Role]:
@@ -89,7 +71,4 @@
             .order_by(Role.name)
         )
         result = await self.session.execute(query)
-        return list(result.scalars().all())
-=======
-        return True
->>>>>>> 7372ca70
+        return list(result.scalars().all())