import os
from typing import AsyncGenerator
from sqlalchemy.ext.asyncio import AsyncSession, create_async_engine
from sqlalchemy.orm import sessionmaker
<<<<<<< HEAD

=======
>>>>>>> 64b380f0
from sqlalchemy.orm import declarative_base
from dotenv import load_dotenv

# Load environment variables from .env file
load_dotenv()

DATABASE_URL = os.getenv("SUPABASE_DATABASE_URL")

# Convert PostgreSQL URL to async version for SQLAlchemy
if DATABASE_URL and DATABASE_URL.startswith("postgresql://"):
    DATABASE_URL = DATABASE_URL.replace("postgresql://", "postgresql+asyncpg://")

engine = create_async_engine(DATABASE_URL, echo=True)
AsyncSessionLocal = sessionmaker(bind=engine, class_=AsyncSession, expire_on_commit=False)

Base = declarative_base()

async def get_db_session() -> AsyncGenerator[AsyncSession, None]:
    async with AsyncSessionLocal() as session:
        try:
            yield session
        finally:
            await session.close()<|MERGE_RESOLUTION|>--- conflicted
+++ resolved
@@ -1,12 +1,7 @@
 import os
 from typing import AsyncGenerator
 from sqlalchemy.ext.asyncio import AsyncSession, create_async_engine
-from sqlalchemy.orm import sessionmaker
-<<<<<<< HEAD
-
-=======
->>>>>>> 64b380f0
-from sqlalchemy.orm import declarative_base
+from sqlalchemy.orm import sessionmaker, declarative_base
 from dotenv import load_dotenv
 
 # Load environment variables from .env file
