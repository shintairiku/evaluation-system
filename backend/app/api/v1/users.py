<<<<<<< HEAD
from fastapi import APIRouter, Depends, HTTPException, status, Query
from typing import Dict, Any, Optional
from uuid import UUID

from ...dependencies.auth import get_current_user
from ...schemas.user import (
    User, UserCreate, UserUpdate, UserProfile,
    UserCreateResponse, UserUpdateResponse, UserInactivateResponse
)
from ...schemas.common import PaginationParams, PaginatedResponse
from ...services.user_service import UserService
from ...core.exceptions import (
    NotFoundError, ConflictError, ValidationError, 
    PermissionDeniedError, BadRequestError
)

router = APIRouter(prefix="/users", tags=["users"])

# Initialize service
user_service = UserService()


@router.get("/", response_model=PaginatedResponse[UserProfile])
async def get_users(
    current_user: Dict[str, Any] = Depends(get_current_user),
    search: Optional[str] = Query(None, description="Search term for name, email, or employee code"),
    department_id: Optional[UUID] = Query(None, description="Filter by department ID"),
    status: Optional[str] = Query(None, description="Filter by user status"),
    page: int = Query(1, ge=1, description="Page number"),
    size: int = Query(10, ge=1, le=100, description="Page size")
):
=======
from fastapi import APIRouter, Depends, HTTPException, status
from typing import Dict, Any
from sqlalchemy.ext.asyncio import AsyncSession

from ...dependencies.auth import get_current_user
from ...schemas.user import UserPaginatedResponse, User, UserCreate, UserUpdate, UserDetailResponse
# from ...services.user_service import UserService
from ...database.session import get_db_session

router = APIRouter(prefix="/users", tags=["users"])

@router.get("/", response_model=UserPaginatedResponse)
async def get_users(current_user: Dict[str, Any] = Depends(get_current_user)):
>>>>>>> 55e7c375
    """Get all users (admin, manager, viewer, supervisor roles)."""
    try:
        # Build filters
        filters = {}
        if department_id:
            filters["department_id"] = department_id
        if status:
            filters["status"] = status
        
        # Build pagination
        pagination = PaginationParams(
            page=page,
            size=size,
            limit=size,
            offset=(page - 1) * size
        )
        
        # Get users through service layer
        result = await user_service.get_users(
            current_user=current_user,
            search_term=search or "",
            filters=filters,
            pagination=pagination
        )
        
        return result
        
    except PermissionDeniedError as e:
        raise HTTPException(
            status_code=status.HTTP_403_FORBIDDEN,
            detail=str(e)
        )
    except Exception as e:
        raise HTTPException(
            status_code=status.HTTP_500_INTERNAL_SERVER_ERROR,
            detail="Internal server error"
        )
<<<<<<< HEAD

=======
    # TODO: Implement user service to fetch users based on role permissions
    # admin: all users, manager: subordinates only, viewer: department-based access, supervisor: subordinates only
    return UserPaginatedResponse(data=[], total=0, limit=10, offset=0)
>>>>>>> 55e7c375

@router.get("/{user_id}", response_model=UserDetailResponse)
async def get_user(
<<<<<<< HEAD
    user_id: UUID,
    current_user: Dict[str, Any] = Depends(get_current_user)
):
    """Get a specific user by ID."""
    try:
        user = await user_service.get_user_by_id(user_id, current_user)
        return user
        
    except NotFoundError as e:
        raise HTTPException(
            status_code=status.HTTP_404_NOT_FOUND,
            detail=str(e)
        )
    except PermissionDeniedError as e:
        raise HTTPException(
            status_code=status.HTTP_403_FORBIDDEN,
            detail=str(e)
        )
    except Exception as e:
        raise HTTPException(
            status_code=status.HTTP_500_INTERNAL_SERVER_ERROR,
            detail="Internal server error"
        )

=======
    user_id: str,
    session: AsyncSession = Depends(get_db_session)
):
    """Get user details by ID."""
    # TODO: Implement user service to get user details
    raise HTTPException(
        status_code=status.HTTP_501_NOT_IMPLEMENTED,
        detail="User service not implemented"
    )
>>>>>>> 55e7c375

@router.post("/", response_model=UserCreateResponse)
async def create_user(
    user_create: UserCreate,
    current_user: Dict[str, Any] = Depends(get_current_user)
):
    """Create a new user (admin only)."""
    try:
        result = await user_service.create_user(user_create, current_user)
        return result
        
    except PermissionDeniedError as e:
        raise HTTPException(
            status_code=status.HTTP_403_FORBIDDEN,
            detail=str(e)
        )
    except ConflictError as e:
        raise HTTPException(
            status_code=status.HTTP_409_CONFLICT,
            detail=str(e)
        )
    except ValidationError as e:
        raise HTTPException(
            status_code=status.HTTP_422_UNPROCESSABLE_ENTITY,
            detail=str(e)
        )
    except Exception as e:
        raise HTTPException(
            status_code=status.HTTP_500_INTERNAL_SERVER_ERROR,
            detail="Internal server error"
        )


@router.put("/{user_id}", response_model=UserUpdateResponse)
async def update_user(
    user_id: UUID,
    user_update: UserUpdate,
    current_user: Dict[str, Any] = Depends(get_current_user)
):
    """Update a user."""
    try:
        result = await user_service.update_user(user_id, user_update, current_user)
        return result
        
    except NotFoundError as e:
        raise HTTPException(
            status_code=status.HTTP_404_NOT_FOUND,
            detail=str(e)
        )
    except PermissionDeniedError as e:
        raise HTTPException(
            status_code=status.HTTP_403_FORBIDDEN,
            detail=str(e)
        )
    except ConflictError as e:
        raise HTTPException(
            status_code=status.HTTP_409_CONFLICT,
            detail=str(e)
        )
    except ValidationError as e:
        raise HTTPException(
            status_code=status.HTTP_422_UNPROCESSABLE_ENTITY,
            detail=str(e)
        )
    except Exception as e:
        raise HTTPException(
            status_code=status.HTTP_500_INTERNAL_SERVER_ERROR,
            detail="Internal server error"
        )


@router.delete("/{user_id}", response_model=UserInactivateResponse)
async def delete_user(
    user_id: UUID,
    current_user: Dict[str, Any] = Depends(get_current_user)
):
    """Delete a user (admin only)."""
    try:
        result = await user_service.inactivate_user(user_id, current_user)
        return result
        
    except NotFoundError as e:
        raise HTTPException(
            status_code=status.HTTP_404_NOT_FOUND,
            detail=str(e)
        )
    except PermissionDeniedError as e:
        raise HTTPException(
            status_code=status.HTTP_403_FORBIDDEN,
            detail=str(e)
        )
    except BadRequestError as e:
        raise HTTPException(
            status_code=status.HTTP_400_BAD_REQUEST,
            detail=str(e)
        )
    except Exception as e:
        raise HTTPException(
            status_code=status.HTTP_500_INTERNAL_SERVER_ERROR,
            detail="Internal server error"
        )


@router.get("/{user_id}/profile", response_model=UserProfile)
async def get_user_profile(
    user_id: UUID,
    current_user: Dict[str, Any] = Depends(get_current_user)
):
    """Get user profile for display purposes."""
    try:
        profile = await user_service.get_user_profile(user_id, current_user)
        return profile
        
    except NotFoundError as e:
        raise HTTPException(
            status_code=status.HTTP_404_NOT_FOUND,
            detail=str(e)
        )
    except PermissionDeniedError as e:
        raise HTTPException(
            status_code=status.HTTP_403_FORBIDDEN,
            detail=str(e)
        )
    except Exception as e:
        raise HTTPException(
            status_code=status.HTTP_500_INTERNAL_SERVER_ERROR,
            detail="Internal server error"
        )<|MERGE_RESOLUTION|>--- conflicted
+++ resolved
@@ -1,36 +1,3 @@
-<<<<<<< HEAD
-from fastapi import APIRouter, Depends, HTTPException, status, Query
-from typing import Dict, Any, Optional
-from uuid import UUID
-
-from ...dependencies.auth import get_current_user
-from ...schemas.user import (
-    User, UserCreate, UserUpdate, UserProfile,
-    UserCreateResponse, UserUpdateResponse, UserInactivateResponse
-)
-from ...schemas.common import PaginationParams, PaginatedResponse
-from ...services.user_service import UserService
-from ...core.exceptions import (
-    NotFoundError, ConflictError, ValidationError, 
-    PermissionDeniedError, BadRequestError
-)
-
-router = APIRouter(prefix="/users", tags=["users"])
-
-# Initialize service
-user_service = UserService()
-
-
-@router.get("/", response_model=PaginatedResponse[UserProfile])
-async def get_users(
-    current_user: Dict[str, Any] = Depends(get_current_user),
-    search: Optional[str] = Query(None, description="Search term for name, email, or employee code"),
-    department_id: Optional[UUID] = Query(None, description="Filter by department ID"),
-    status: Optional[str] = Query(None, description="Filter by user status"),
-    page: int = Query(1, ge=1, description="Page number"),
-    size: int = Query(10, ge=1, le=100, description="Page size")
-):
-=======
 from fastapi import APIRouter, Depends, HTTPException, status
 from typing import Dict, Any
 from sqlalchemy.ext.asyncio import AsyncSession
@@ -44,7 +11,6 @@
 
 @router.get("/", response_model=UserPaginatedResponse)
 async def get_users(current_user: Dict[str, Any] = Depends(get_current_user)):
->>>>>>> 55e7c375
     """Get all users (admin, manager, viewer, supervisor roles)."""
     try:
         # Build filters
@@ -77,47 +43,12 @@
             status_code=status.HTTP_403_FORBIDDEN,
             detail=str(e)
         )
-    except Exception as e:
-        raise HTTPException(
-            status_code=status.HTTP_500_INTERNAL_SERVER_ERROR,
-            detail="Internal server error"
-        )
-<<<<<<< HEAD
-
-=======
     # TODO: Implement user service to fetch users based on role permissions
     # admin: all users, manager: subordinates only, viewer: department-based access, supervisor: subordinates only
     return UserPaginatedResponse(data=[], total=0, limit=10, offset=0)
->>>>>>> 55e7c375
 
 @router.get("/{user_id}", response_model=UserDetailResponse)
 async def get_user(
-<<<<<<< HEAD
-    user_id: UUID,
-    current_user: Dict[str, Any] = Depends(get_current_user)
-):
-    """Get a specific user by ID."""
-    try:
-        user = await user_service.get_user_by_id(user_id, current_user)
-        return user
-        
-    except NotFoundError as e:
-        raise HTTPException(
-            status_code=status.HTTP_404_NOT_FOUND,
-            detail=str(e)
-        )
-    except PermissionDeniedError as e:
-        raise HTTPException(
-            status_code=status.HTTP_403_FORBIDDEN,
-            detail=str(e)
-        )
-    except Exception as e:
-        raise HTTPException(
-            status_code=status.HTTP_500_INTERNAL_SERVER_ERROR,
-            detail="Internal server error"
-        )
-
-=======
     user_id: str,
     session: AsyncSession = Depends(get_db_session)
 ):
@@ -127,7 +58,7 @@
         status_code=status.HTTP_501_NOT_IMPLEMENTED,
         detail="User service not implemented"
     )
->>>>>>> 55e7c375
+
 
 @router.post("/", response_model=UserCreateResponse)
 async def create_user(
