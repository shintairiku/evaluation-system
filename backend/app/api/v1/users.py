--- conflicted
+++ resolved
@@ -12,32 +12,6 @@
 
 router = APIRouter(prefix="/users", tags=["users"])
 
-<<<<<<< HEAD
-@router.get("/", response_model=UserPaginatedResponse)
-async def get_users(current_user: Dict[str, Any] = Depends(get_current_user)):
-    """Get all users (admin, manager, viewer, supervisor roles)."""
-    try:
-        # Build filters
-        filters = {}
-        if department_id:
-            filters["department_id"] = department_id
-        if status:
-            filters["status"] = status
-        
-        # Build pagination
-        pagination = PaginationParams(
-            page=page,
-            size=size,
-            limit=size,
-            offset=(page - 1) * size
-        )
-        
-        # Get users through service layer
-        result = await user_service.get_users(
-            current_user=current_user,
-            search_term=search or "",
-            filters=filters,
-=======
 
 @router.get("/", response_model=PaginatedResponse[User])
 async def get_users(
@@ -76,23 +50,15 @@
             department_ids=department_ids,
             stage_ids=stage_ids,
             role_ids=role_ids,
->>>>>>> ecf11d94
             pagination=pagination
         )
         
         return result
         
-<<<<<<< HEAD
-    except PermissionDeniedError as e:
-        raise HTTPException(
-            status_code=status.HTTP_403_FORBIDDEN,
-            detail=str(e)
-=======
     except Exception as e:
         raise HTTPException(
             status_code=status.HTTP_500_INTERNAL_SERVER_ERROR,
             detail=f"Error fetching users: {str(e)}"
->>>>>>> ecf11d94
         )
 
 
@@ -125,11 +91,7 @@
         )
 
 
-<<<<<<< HEAD
-@router.post("/", response_model=UserCreateResponse)
-=======
 @router.post("/", response_model=UserDetailResponse, status_code=status.HTTP_201_CREATED)
->>>>>>> ecf11d94
 async def create_user(
     user_create: UserCreate,
     user_roles: UserRole = Depends(get_current_user_with_roles),
@@ -137,12 +99,8 @@
 ):
     """Create a new user (admin only)."""
     try:
-<<<<<<< HEAD
-        result = await user_service.create_user(user_create, current_user)
-=======
         service = UserService(session)
         result = await service.create_user(user_create, user_roles)
->>>>>>> ecf11d94
         return result
         
     except PermissionDeniedError as e:
@@ -160,22 +118,14 @@
             status_code=status.HTTP_422_UNPROCESSABLE_ENTITY,
             detail=str(e)
         )
-<<<<<<< HEAD
-    except Exception as e:
-=======
-    except Exception:
->>>>>>> ecf11d94
-        raise HTTPException(
-            status_code=status.HTTP_500_INTERNAL_SERVER_ERROR,
-            detail="Internal server error"
-        )
-
-
-<<<<<<< HEAD
-@router.put("/{user_id}", response_model=UserUpdateResponse)
-=======
+    except Exception:
+        raise HTTPException(
+            status_code=status.HTTP_500_INTERNAL_SERVER_ERROR,
+            detail="Internal server error"
+        )
+
+
 @router.put("/{user_id}", response_model=UserDetailResponse)
->>>>>>> ecf11d94
 async def update_user(
     user_id: UUID,
     user_update: UserUpdate,
@@ -184,12 +134,8 @@
 ):
     """Update a user."""
     try:
-<<<<<<< HEAD
-        result = await user_service.update_user(user_id, user_update, current_user)
-=======
         service = UserService(session)
         result = await service.update_user(user_id, user_update, user_roles)
->>>>>>> ecf11d94
         return result
         
     except NotFoundError as e:
@@ -212,60 +158,13 @@
             status_code=status.HTTP_422_UNPROCESSABLE_ENTITY,
             detail=str(e)
         )
-<<<<<<< HEAD
-    except Exception as e:
-=======
-    except Exception:
->>>>>>> ecf11d94
-        raise HTTPException(
-            status_code=status.HTTP_500_INTERNAL_SERVER_ERROR,
-            detail="Internal server error"
-        )
-
-
-<<<<<<< HEAD
-@router.delete("/{user_id}", response_model=UserInactivateResponse)
-async def delete_user(
-    user_id: UUID,
-    current_user: Dict[str, Any] = Depends(get_current_user)
-):
-    """Delete a user (admin only)."""
-    try:
-        result = await user_service.inactivate_user(user_id, current_user)
-        return result
-        
-    except NotFoundError as e:
-        raise HTTPException(
-            status_code=status.HTTP_404_NOT_FOUND,
-            detail=str(e)
-        )
-    except PermissionDeniedError as e:
-        raise HTTPException(
-            status_code=status.HTTP_403_FORBIDDEN,
-            detail=str(e)
-        )
-    except BadRequestError as e:
-        raise HTTPException(
-            status_code=status.HTTP_400_BAD_REQUEST,
-            detail=str(e)
-        )
-    except Exception as e:
-        raise HTTPException(
-            status_code=status.HTTP_500_INTERNAL_SERVER_ERROR,
-            detail="Internal server error"
-        )
-
-
-@router.get("/{user_id}/profile", response_model=UserProfile)
-async def get_user_profile(
-    user_id: UUID,
-    current_user: Dict[str, Any] = Depends(get_current_user)
-):
-    """Get user profile for display purposes."""
-    try:
-        profile = await user_service.get_user_profile(user_id, current_user)
-        return profile
-=======
+    except Exception:
+        raise HTTPException(
+            status_code=status.HTTP_500_INTERNAL_SERVER_ERROR,
+            detail="Internal server error"
+        )
+
+
 @router.delete("/{user_id}", response_model=BaseResponse)
 async def delete_user(
     user_id: UUID,
@@ -292,7 +191,6 @@
                 status_code=status.HTTP_500_INTERNAL_SERVER_ERROR,
                 detail="Failed to delete user"
             )
->>>>>>> ecf11d94
         
     except NotFoundError as e:
         raise HTTPException(
@@ -303,14 +201,6 @@
         raise HTTPException(
             status_code=status.HTTP_403_FORBIDDEN,
             detail=str(e)
-<<<<<<< HEAD
-        )
-    except Exception as e:
-        raise HTTPException(
-            status_code=status.HTTP_500_INTERNAL_SERVER_ERROR,
-            detail="Internal server error"
-        )
-=======
         )
     except BadRequestError as e:
         raise HTTPException(
@@ -322,4 +212,3 @@
             status_code=status.HTTP_500_INTERNAL_SERVER_ERROR,
             detail="Internal server error"
         )
->>>>>>> ecf11d94
