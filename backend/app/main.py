--- conflicted
+++ resolved
@@ -1,4 +1,3 @@
-<<<<<<< HEAD
 from datetime import datetime
 from fastapi import FastAPI, HTTPException
 from fastapi.middleware.cors import CORSMiddleware
@@ -39,16 +38,17 @@
 # Include API routers
 app.include_router(api_router)
 
-# Include webhooks at root level
-from .api.v1 import webhooks_router_root
-app.include_router(webhooks_router_root)
+# Include webhooks at root level (commented out until webhooks are implemented)
+# from .api.v1 import webhooks_router_root
+# app.include_router(webhooks_router_root)
 
 @app.get("/", response_model=HealthCheckResponse)
 async def root():
     """Root endpoint for health check."""
     return HealthCheckResponse(
         status="healthy",
-        timestamp=datetime.now().isoformat()
+        timestamp=datetime.now().isoformat(),
+        version="1.0.0"
     )
 
 @app.get("/health", response_model=HealthCheckResponse)
@@ -56,37 +56,6 @@
     """Health check endpoint."""
     return HealthCheckResponse(
         status="healthy",
-        timestamp=datetime.now().isoformat()
-    ) 
-=======
-from fastapi import FastAPI
-from fastapi.middleware.cors import CORSMiddleware
-
-from .api.v1 import api_router
-
-app = FastAPI(
-    title="HR Evaluation System API",
-    description="API for managing employee evaluations with Clerk authentication",
-    version="1.0.0"
-)
-
-# CORS configuration
-app.add_middleware(
-    CORSMiddleware,
-    allow_origins=["http://localhost:3000", "http://127.0.0.1:3000"],
-    allow_credentials=True,
-    allow_methods=["*"],
-    allow_headers=["*"],
-)
-
-# Include API routers
-app.include_router(api_router)
-
-@app.get("/")
-def read_root():
-    return {"message": "HR Evaluation System API with Clerk Authentication"}
-
-@app.get("/health")
-def health_check():
-    return {"status": "healthy"}
->>>>>>> 2a9919e0
+        timestamp=datetime.now().isoformat(),
+        version="1.0.0"
+    ) 