--- conflicted
+++ resolved
@@ -40,13 +40,8 @@
       with:
         credentials_json: ${{ secrets.GCP_SA_KEY }}
 
-<<<<<<< HEAD
     - name: Set up Cloud SDK
       uses: google-github-actions/setup-gcloud@v2
-=======
-    - name: Setup Google Cloud SDK
-      uses: google-github-actions/setup-gcloud@v1
->>>>>>> 247eada2
 
     - name: Enable required Google APIs (idempotent)
       run: |
@@ -57,12 +52,9 @@
           containerregistry.googleapis.com \
           cloudbuild.googleapis.com \
           secretmanager.googleapis.com
-<<<<<<< HEAD
-=======
 
     - name: Set gcloud project
       run: gcloud config set project $PROJECT_ID
->>>>>>> 247eada2
 
     - name: Set gcloud project
       run: gcloud config set project $PROJECT_ID
